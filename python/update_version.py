--- conflicted
+++ resolved
@@ -11,11 +11,7 @@
 # current version
 # We use the version of the incoming release for code
 # that is under development
-<<<<<<< HEAD
-__version__ = "0.8.0"
-=======
-__version__ = "0.9" + os.getenv('DGL_PRERELEASE', '')
->>>>>>> 44638b93
+__version__ = "0.8.0post1"
 print(__version__)
 
 # Implementations
