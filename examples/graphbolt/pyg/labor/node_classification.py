import argparse
import time

from copy import deepcopy
from functools import partial

import dgl.graphbolt as gb
import nvtx
import torch

# For torch.compile until https://github.com/pytorch/pytorch/issues/121197 is
# resolved.
import torch._inductor.codecache

torch._dynamo.config.cache_size_limit = 32

import torch.nn as nn
<<<<<<< HEAD
import torch.nn.functional as F
import torcheval.metrics.functional as MF
=======
import torchmetrics.functional as MF
>>>>>>> 1af3fe8b
from load_dataset import load_dataset
from sage_conv import SAGEConv as CustomSAGEConv
from torch_geometric.nn import SAGEConv
from tqdm import tqdm


<<<<<<< HEAD
def micro_f1_score(out, labels):
=======
def accuracy(out, labels):
>>>>>>> 1af3fe8b
    assert out.ndim == 2
    assert out.size(0) == labels.size(0)
    assert labels.ndim == 1 or (labels.ndim == 2 and labels.size(1) == 1)
    labels = labels.flatten()
    predictions = torch.argmax(out, 1)
<<<<<<< HEAD
    return torch.sum(labels == predictions).float() / labels.size(0)
=======
    return (labels == predictions).sum(dtype=torch.float64) / labels.size(0)
>>>>>>> 1af3fe8b


def convert_to_pyg(h, subgraph):
    #####################################################################
    # (HIGHLIGHT) Convert given features to be consumed by a PyG layer.
    #
    #   We convert the provided sampled edges in CSC format from GraphBolt and
    #   convert to COO via using gb.expand_indptr.
    #####################################################################
    src = subgraph.sampled_csc.indices
    dst = gb.expand_indptr(
        subgraph.sampled_csc.indptr,
        dtype=src.dtype,
        output_size=src.size(0),
    )
    edge_index = torch.stack([src, dst], dim=0).long()
    dst_size = subgraph.sampled_csc.indptr.size(0) - 1
    # h and h[:dst_size] correspond to source and destination features resp.
    return (h, h[:dst_size]), edge_index, (h.size(0), dst_size)


class GraphSAGE(torch.nn.Module):
    def __init__(
        self, in_size, hidden_size, out_size, n_layers, dropout, variant
    ):
        super().__init__()
        assert variant in ["original", "custom"]
        self.layers = torch.nn.ModuleList()
        if variant == "custom":
            sizes = [in_size] + [hidden_size] * n_layers
            for i in range(n_layers):
                self.layers.append(CustomSAGEConv(sizes[i], sizes[i + 1]))
            self.linear = nn.Linear(hidden_size, out_size)
            self.activation = nn.GELU()
        else:
            sizes = [in_size] + [hidden_size] * (n_layers - 1) + [out_size]
            for i in range(n_layers):
                self.layers.append(SAGEConv(sizes[i], sizes[i + 1]))
            self.activation = nn.ReLU()
        self.dropout = nn.Dropout(dropout)
        self.hidden_size = hidden_size
        self.out_size = out_size
        self.variant = variant

    def forward(self, subgraphs, x):
        h = x
        for i, (layer, subgraph) in enumerate(zip(self.layers, subgraphs)):
            h, edge_index, size = convert_to_pyg(h, subgraph)
            h = layer(h, edge_index, size=size)
            if self.variant == "custom":
                h = self.activation(h)
                h = self.dropout(h)
            elif i != len(subgraphs) - 1:
                h = self.activation(h)
        return self.linear(h) if self.variant == "custom" else h

    def inference(self, graph, features, dataloader, storage_device):
        """Conduct layer-wise inference to get all the node embeddings."""
        pin_memory = storage_device == "pinned"
        buffer_device = torch.device("cpu" if pin_memory else storage_device)

        for layer_idx, layer in enumerate(self.layers):
            is_last_layer = layer_idx == len(self.layers) - 1

            y = torch.empty(
                graph.total_num_nodes,
                self.out_size if is_last_layer else self.hidden_size,
                dtype=torch.float32,
                device=buffer_device,
                pin_memory=pin_memory,
            )
            for data in tqdm(dataloader, "Inferencing"):
                # len(data.sampled_subgraphs) = 1
                h, edge_index, size = convert_to_pyg(
                    data.node_features["feat"], data.sampled_subgraphs[0]
                )
                hidden_x = layer(h, edge_index, size=size)
                if self.variant == "custom":
                    hidden_x = self.activation(hidden_x)
                    if is_last_layer:
                        hidden_x = self.linear(hidden_x)
                elif not is_last_layer:
                    hidden_x = self.activation(hidden_x)
                # By design, our output nodes are contiguous.
                y[data.seeds[0] : data.seeds[-1] + 1] = hidden_x.to(
                    buffer_device
                )
            if not is_last_layer:
                features.update("node", None, "feat", y)

        return y


def create_dataloader(
    graph, features, itemset, batch_size, fanout, device, job
):

    # Initialize an ItemSampler to sample mini-batches from the dataset.
    datapipe = gb.ItemSampler(
        itemset,
        batch_size=batch_size,
        shuffle=(job == "train"),
        drop_last=(job == "train"),
    )
    # Copy the data to the specified device.
    if args.graph_device != "cpu":
        datapipe = datapipe.copy_to(device=device)
    # Sample neighbors for each node in the mini-batch.
    kwargs = (
        {
            "layer_dependency": args.layer_dependency,
            "batch_dependency": args.batch_dependency,
        }
        if args.sample_mode == "sample_layer_neighbor"
        else {}
    )
    datapipe = getattr(datapipe, args.sample_mode)(
        graph, fanout if job != "infer" else [-1], **kwargs
    )
    # Copy the data to the specified device.
    if args.feature_device != "cpu":
        datapipe = datapipe.copy_to(device=device)
    # Fetch node features for the sampled subgraph.
    datapipe = datapipe.fetch_feature(
        features,
        node_feature_keys=["feat"],
        overlap_fetch=args.overlap_feature_fetch,
    )
    # Copy the data to the specified device.
    if args.feature_device == "cpu":
        datapipe = datapipe.copy_to(device=device)
    # Create and return a DataLoader to handle data loading.
    return gb.DataLoader(
        datapipe,
        num_workers=args.num_workers,
        overlap_graph_fetch=args.overlap_graph_fetch,
        num_gpu_cached_edges=args.num_gpu_cached_edges,
        gpu_cache_threshold=args.gpu_graph_caching_threshold,
        max_uva_threads=10*1024,
    )


@torch.compile
def train_step(minibatch, optimizer, model, loss_fn, multilabel, eval_fn):
    node_features = minibatch.node_features["feat"]
    labels = minibatch.labels
    optimizer.zero_grad()
    out = model(minibatch.sampled_subgraphs, node_features)
    label_dtype = out.dtype if multilabel else None
    loss = loss_fn(out, labels.to(label_dtype))
    num_correct = eval_fn(out, labels) * labels.size(0)
    loss.backward()
    optimizer.step()
    return loss.detach(), num_correct, labels.size(0)


def train_helper(
    dataloader,
    model,
    optimizer,
    loss_fn,
    multilabel,
<<<<<<< HEAD
    evaluate_fn,
=======
    eval_fn,
>>>>>>> 1af3fe8b
    gpu_cache_miss_rate_fn,
    cpu_cache_miss_rate_fn,
    device,
):
    model.train()  # Set the model to training mode
    total_loss = torch.zeros(1, device=device)  # Accumulator for the total loss
    # Accumulator for the total number of correct predictions
<<<<<<< HEAD
    total_correct = torch.zeros(1, device=device)
=======
    total_correct = torch.zeros(1, dtype=torch.float64, device=device)
>>>>>>> 1af3fe8b
    total_samples = 0  # Accumulator for the total number of samples processed
    num_batches = 0  # Counter for the number of mini-batches processed
    start = time.time()
    dataloader = tqdm(dataloader, "Training")
    for step, minibatch in enumerate(dataloader):
<<<<<<< HEAD
        with nvtx.annotate(f"train step {step}", color="red"):
            with nvtx.annotate(f"forward", color="brown"):
                node_features = minibatch.node_features["feat"]
                labels = minibatch.labels
                optimizer.zero_grad()
                out = model(minibatch.sampled_subgraphs, node_features)
                label_dtype = out.dtype if multilabel else None
                loss = loss_fn(out, labels.to(label_dtype))
                total_loss += loss.detach()
            with nvtx.annotate(f"f1_score", color="brown"):
                total_correct += evaluate_fn(out, labels) * labels.size(0)
            with nvtx.annotate(f"backward", color="yellow"):
                total_samples += labels.size(0)
                loss.backward()
            with nvtx.annotate(f"optimizer", color="purple"):
                optimizer.step()
            num_batches += 1
            dataloader.set_postfix(
                {
                    "num_nodes": node_features.size(0),
=======
        loss, num_correct, num_samples = train_step(
            minibatch, optimizer, model, loss_fn, multilabel, eval_fn
        )
        total_loss += loss
        total_correct += num_correct
        total_samples += num_samples
        num_batches += 1
        if step % 25 == 0:
            # log every 25 steps for performance.
            dataloader.set_postfix(
                {
                    "num_nodes": minibatch.node_ids().size(0),
>>>>>>> 1af3fe8b
                    "gpu_cache_miss": gpu_cache_miss_rate_fn(),
                    "cpu_cache_miss": cpu_cache_miss_rate_fn(),
                }
            )
    train_loss = total_loss / num_batches
    train_acc = total_correct / total_samples
    end = time.time()
    return train_loss, train_acc, end - start


def train(
    train_dataloader,
    valid_dataloader,
    model,
    multilabel,
    evaluate_fn,
    gpu_cache_miss_rate_fn,
    cpu_cache_miss_rate_fn,
    device,
):
    optimizer = torch.optim.Adam(model.parameters(), lr=args.lr)
    loss_fn = nn.BCEWithLogitsLoss() if multilabel else nn.CrossEntropyLoss()

    best_model = None
    best_model_acc = 0
    best_model_epoch = -1

    for epoch in range(args.epochs):
        train_loss, train_acc, duration = train_helper(
            train_dataloader,
            model,
            optimizer,
            loss_fn,
            multilabel,
            evaluate_fn,
            gpu_cache_miss_rate_fn,
            cpu_cache_miss_rate_fn,
            device,
        )
        val_acc = evaluate(
            model,
            valid_dataloader,
            evaluate_fn,
            gpu_cache_miss_rate_fn,
            cpu_cache_miss_rate_fn,
            device,
        )
        if val_acc > best_model_acc:
            best_model_acc = val_acc
            best_model = deepcopy(model.state_dict())
            best_model_epoch = epoch
        print(
            f"Epoch {epoch:02d}, Loss: {train_loss.item():.4f}, "
<<<<<<< HEAD
            f"Approx. Train: {train_acc.item():.4f}, Approx. Val: {val_acc:.4f}, "
=======
            f"Approx. Train: {train_acc.item():.4f}, "
            f"Approx. Val: {val_acc.item():.4f}, "
>>>>>>> 1af3fe8b
            f"Time: {duration}s"
        )
        if best_model_epoch + args.early_stopping_patience < epoch:
            break
    return best_model


@torch.no_grad()
def layerwise_infer(
    args,
    graph,
    features,
    itemsets,
    all_nodes_set,
    model,
<<<<<<< HEAD
    evaluate_fn,
=======
    eval_fn,
>>>>>>> 1af3fe8b
):
    model.eval()
    dataloader = create_dataloader(
        graph=graph,
        features=features,
        itemset=all_nodes_set,
        batch_size=args.batch_size,
        fanout=[-1],
        device=args.device,
        job="infer",
    )
    pred = model.inference(graph, features, dataloader, args.feature_device)

    metrics = {}
    for split_name, itemset in itemsets.items():
        nid, labels = itemset[:]
<<<<<<< HEAD
        acc = evaluate_fn(
=======
        acc = eval_fn(
>>>>>>> 1af3fe8b
            pred[nid.to(pred.device)],
            labels.to(pred.device),
        )
        metrics[split_name] = acc.item()

    return metrics


@torch.compile
def evaluate_step(minibatch, model, eval_fn):
    node_features = minibatch.node_features["feat"]
    labels = minibatch.labels
    out = model(minibatch.sampled_subgraphs, node_features)
    num_correct = eval_fn(out, labels) * labels.size(0)
    return num_correct, labels.size(0)


@torch.no_grad()
def evaluate(
    model,
    dataloader,
<<<<<<< HEAD
    evaluate_fn,
    gpu_cache_miss_rate_fn,
    cpu_cache_miss_rate_fn,
=======
    eval_fn,
    gpu_cache_miss_rate_fn,
    cpu_cache_miss_rate_fn,
    device,
>>>>>>> 1af3fe8b
):
    model.eval()
    total_correct = torch.zeros(1, dtype=torch.float64, device=device)
    total_samples = 0
    val_dataloader_tqdm = tqdm(dataloader, "Evaluating")
    for step, minibatch in enumerate(val_dataloader_tqdm):
        num_correct, num_samples = evaluate_step(minibatch, model, eval_fn)
        total_correct += num_correct
        total_samples += num_samples
        if step % 25 == 0:
            val_dataloader_tqdm.set_postfix(
                {
                    "num_nodes": minibatch.node_ids().size(0),
                    "gpu_cache_miss": gpu_cache_miss_rate_fn(),
                    "cpu_cache_miss": cpu_cache_miss_rate_fn(),
                }
            )

<<<<<<< HEAD
    return evaluate_fn(torch.cat(y_hats), torch.cat(ys))
=======
    return total_correct / total_samples
>>>>>>> 1af3fe8b


def parse_args():
    parser = argparse.ArgumentParser(
        description="Which dataset are you going to use?"
    )
    parser.add_argument(
        "--epochs", type=int, default=9999999, help="Number of training epochs."
    )
    parser.add_argument(
        "--lr",
        type=float,
        default=0.001,
        help="Learning rate for optimization.",
    )
    parser.add_argument("--num-hidden", type=int, default=256)
    parser.add_argument("--dropout", type=float, default=0.5)
    parser.add_argument(
        "--batch-size", type=int, default=1024, help="Batch size for training."
    )
    parser.add_argument(
        "--num-workers",
        type=int,
        default=0,
        help="Number of workers for data loading.",
    )
    parser.add_argument(
        "--dataset",
        type=str,
        default="ogbn-products",
        choices=[
            "ogbn-arxiv",
            "ogbn-products",
            "ogbn-papers100M",
            "reddit",
            "yelp",
            "flickr",
        ],
    )
    parser.add_argument(
        "--fanout",
        type=str,
        default="10,10,10",
        help="Fan-out of neighbor sampling. len(fanout) determines the number of"
        " GNN layers in your model. Default: 10,10,10",
    )
    parser.add_argument(
        "--mode",
        default="pinned-pinned-cuda",
        choices=[
            "cpu-cpu-cpu",
            "cpu-cpu-cuda",
            "cpu-pinned-cuda",
            "pinned-pinned-cuda",
            "cuda-pinned-cuda",
            "cuda-cuda-cuda",
        ],
        help="Graph storage - feature storage - Train device: 'cpu' for CPU and"
        " RAM, 'pinned' for pinned memory in RAM, 'cuda' for GPU and GPU memory.",
    )
    parser.add_argument("--layer-dependency", action="store_true")
    parser.add_argument("--batch-dependency", type=int, default=1)
    parser.add_argument(
        "--cpu-feature-cache-policy",
        type=str,
        default=None,
        choices=["s3-fifo", "sieve", "lru", "clock"],
        help="The cache policy for the CPU feature cache.",
    )
    parser.add_argument(
        "--num-cpu-cached-features",
        type=int,
        default=0,
        help="The capacity of the CPU cache, the number of features to store.",
    )
    parser.add_argument(
        "--num-gpu-cached-features",
        type=int,
        default=0,
        help="The capacity of the GPU cache, the number of features to store.",
    )
    parser.add_argument("--early-stopping-patience", type=int, default=25)
    parser.add_argument(
        "--sample-mode",
        default="sample_layer_neighbor",
        choices=["sample_neighbor", "sample_layer_neighbor"],
        help="The sampling function when doing layerwise sampling.",
    )
    parser.add_argument(
<<<<<<< HEAD
        "--num-gpu-cached-edges",
        type=int,
        default=0,
        help="The number of edges to be cached from the graph on the GPU.",
    )
    parser.add_argument(
        "--gpu-graph-caching-threshold",
        type=int,
        default=1,
        help="The number of accesses after which a vertex neighborhood will be cached.",
    )
    parser.add_argument(
        "--disable-torch-compile",
        action="store_true",
        default=TorchVersion(torch.__version__) < TorchVersion("2.2.0a0"),
        help="Disables torch.compile() on the trained GNN model because it is "
        "enabled by default for torch>=2.2.0 without this option.",
=======
        "--sage-model-variant",
        default="custom",
        choices=["custom", "original"],
        help="The custom SAGE GNN model provides higher accuracy with lower"
        " runtime performance.",
>>>>>>> 1af3fe8b
    )
    parser.add_argument(
        "--num-io-threads",
        type=int,
        default=4,
        help="The number of background io_uring threads.",
    )
    parser.add_argument("--precision", type=str, default="high")
    return parser.parse_args()


def main():
    torch.ops.graphbolt.set_num_io_uring_threads(args.num_io_threads)
    torch.set_num_threads((torch.get_num_threads() + 1) // 2)
    torch.set_float32_matmul_precision(args.precision)
    if not torch.cuda.is_available():
        args.mode = "cpu-cpu-cpu"
    print(f"Training in {args.mode} mode.")
    args.graph_device, args.feature_device, args.device = args.mode.split("-")
    args.overlap_feature_fetch = args.feature_device == "pinned"
    # For now, only sample_layer_neighbor is faster with this option
    args.overlap_graph_fetch = (
        args.sample_mode == "sample_layer_neighbor"
        and args.graph_device == "pinned"
    )

    # Load and preprocess dataset.
    print("Loading data...")
    disk_based_feature_keys = None
    if args.num_cpu_cached_features > 0:
        disk_based_feature_keys = [("node", None, "feat")]
    dataset, multilabel = load_dataset(args.dataset, disk_based_feature_keys)

    # Move the dataset to the selected storage.
    graph = (
        dataset.graph.pin_memory_()
        if args.graph_device == "pinned"
        else dataset.graph.to(args.graph_device)
    )
    features = (
        dataset.feature.pin_memory_()
        if args.feature_device == "pinned"
        else dataset.feature.to(args.feature_device)
    )

    train_set = dataset.tasks[0].train_set
    valid_set = dataset.tasks[0].validation_set
    test_set = dataset.tasks[0].test_set
    all_nodes_set = dataset.all_nodes_set
    args.fanout = list(map(int, args.fanout.split(",")))

    num_classes = dataset.tasks[0].metadata["num_classes"]

    feature_index_device = (
        args.feature_device if args.feature_device != "pinned" else None
    )
    feature_num_bytes = (
        features[("node", None, "feat")]
        # Read a single row to query its size in bytes.
        .read(torch.zeros(1, device=feature_index_device).long()).nbytes
    )
    if args.num_cpu_cached_features > 0 and isinstance(
        features[("node", None, "feat")], gb.DiskBasedFeature
    ):
        features[("node", None, "feat")] = gb.CPUCachedFeature(
            features[("node", None, "feat")],
            args.num_cpu_cached_features * feature_num_bytes,
            args.cpu_feature_cache_policy,
            args.feature_device == "pinned",
        )
        cpu_cached_feature = features[("node", None, "feat")]
        cpu_cache_miss_rate_fn = lambda: cpu_cached_feature._feature.miss_rate
    else:
        cpu_cache_miss_rate_fn = lambda: 1
    if args.num_gpu_cached_features > 0 and args.feature_device != "cuda":
        features[("node", None, "feat")] = gb.GPUCachedFeature(
            features[("node", None, "feat")],
            args.num_gpu_cached_features * feature_num_bytes,
        )
        gpu_cached_feature = features[("node", None, "feat")]
        gpu_cache_miss_rate_fn = lambda: gpu_cached_feature._feature.miss_rate
    else:
        gpu_cache_miss_rate_fn = lambda: 1

    train_dataloader, valid_dataloader = (
        create_dataloader(
            graph=graph,
            features=features,
            itemset=itemset,
            batch_size=args.batch_size,
            fanout=args.fanout,
            device=args.device,
            job=job,
        )
        for itemset, job in zip([train_set, valid_set], ["train", "evaluate"])
    )

    in_channels = features.size("node", None, "feat")[0]
    model = GraphSAGE(
        in_channels,
        args.num_hidden,
        num_classes,
        len(args.fanout),
        args.dropout,
        args.sage_model_variant,
    ).to(args.device)
    assert len(args.fanout) == len(model.layers)

<<<<<<< HEAD
    evaluate_fn = MF.multilabel_accuracy if multilabel else micro_f1_score
=======
    eval_fn = (
        partial(
            # TODO @mfbalin: Find an implementation that does not synchronize.
            MF.f1_score,
            task="multilabel",
            num_labels=num_classes,
            validate_args=False,
        )
        if multilabel
        else accuracy
    )
>>>>>>> 1af3fe8b

    best_model = train(
        train_dataloader,
        valid_dataloader,
        model,
        multilabel,
<<<<<<< HEAD
        evaluate_fn,
=======
        eval_fn,
>>>>>>> 1af3fe8b
        gpu_cache_miss_rate_fn,
        cpu_cache_miss_rate_fn,
        args.device,
    )
    model.load_state_dict(best_model)

    # Test the model.
    print("Testing...")
    itemsets = {"train": train_set, "val": valid_set, "test": test_set}
    final_acc = layerwise_infer(
        args,
        graph,
        features,
        itemsets,
        all_nodes_set,
        model,
<<<<<<< HEAD
        evaluate_fn,
=======
        eval_fn,
>>>>>>> 1af3fe8b
    )
    print("Final accuracy values:")
    print(final_acc)


if __name__ == "__main__":
    args = parse_args()
    main()<|MERGE_RESOLUTION|>--- conflicted
+++ resolved
@@ -15,33 +15,20 @@
 torch._dynamo.config.cache_size_limit = 32
 
 import torch.nn as nn
-<<<<<<< HEAD
-import torch.nn.functional as F
-import torcheval.metrics.functional as MF
-=======
 import torchmetrics.functional as MF
->>>>>>> 1af3fe8b
 from load_dataset import load_dataset
 from sage_conv import SAGEConv as CustomSAGEConv
 from torch_geometric.nn import SAGEConv
 from tqdm import tqdm
 
 
-<<<<<<< HEAD
-def micro_f1_score(out, labels):
-=======
 def accuracy(out, labels):
->>>>>>> 1af3fe8b
     assert out.ndim == 2
     assert out.size(0) == labels.size(0)
     assert labels.ndim == 1 or (labels.ndim == 2 and labels.size(1) == 1)
     labels = labels.flatten()
     predictions = torch.argmax(out, 1)
-<<<<<<< HEAD
-    return torch.sum(labels == predictions).float() / labels.size(0)
-=======
     return (labels == predictions).sum(dtype=torch.float64) / labels.size(0)
->>>>>>> 1af3fe8b
 
 
 def convert_to_pyg(h, subgraph):
@@ -204,11 +191,7 @@
     optimizer,
     loss_fn,
     multilabel,
-<<<<<<< HEAD
-    evaluate_fn,
-=======
     eval_fn,
->>>>>>> 1af3fe8b
     gpu_cache_miss_rate_fn,
     cpu_cache_miss_rate_fn,
     device,
@@ -216,38 +199,12 @@
     model.train()  # Set the model to training mode
     total_loss = torch.zeros(1, device=device)  # Accumulator for the total loss
     # Accumulator for the total number of correct predictions
-<<<<<<< HEAD
-    total_correct = torch.zeros(1, device=device)
-=======
     total_correct = torch.zeros(1, dtype=torch.float64, device=device)
->>>>>>> 1af3fe8b
     total_samples = 0  # Accumulator for the total number of samples processed
     num_batches = 0  # Counter for the number of mini-batches processed
     start = time.time()
     dataloader = tqdm(dataloader, "Training")
     for step, minibatch in enumerate(dataloader):
-<<<<<<< HEAD
-        with nvtx.annotate(f"train step {step}", color="red"):
-            with nvtx.annotate(f"forward", color="brown"):
-                node_features = minibatch.node_features["feat"]
-                labels = minibatch.labels
-                optimizer.zero_grad()
-                out = model(minibatch.sampled_subgraphs, node_features)
-                label_dtype = out.dtype if multilabel else None
-                loss = loss_fn(out, labels.to(label_dtype))
-                total_loss += loss.detach()
-            with nvtx.annotate(f"f1_score", color="brown"):
-                total_correct += evaluate_fn(out, labels) * labels.size(0)
-            with nvtx.annotate(f"backward", color="yellow"):
-                total_samples += labels.size(0)
-                loss.backward()
-            with nvtx.annotate(f"optimizer", color="purple"):
-                optimizer.step()
-            num_batches += 1
-            dataloader.set_postfix(
-                {
-                    "num_nodes": node_features.size(0),
-=======
         loss, num_correct, num_samples = train_step(
             minibatch, optimizer, model, loss_fn, multilabel, eval_fn
         )
@@ -260,7 +217,6 @@
             dataloader.set_postfix(
                 {
                     "num_nodes": minibatch.node_ids().size(0),
->>>>>>> 1af3fe8b
                     "gpu_cache_miss": gpu_cache_miss_rate_fn(),
                     "cpu_cache_miss": cpu_cache_miss_rate_fn(),
                 }
@@ -314,12 +270,8 @@
             best_model_epoch = epoch
         print(
             f"Epoch {epoch:02d}, Loss: {train_loss.item():.4f}, "
-<<<<<<< HEAD
-            f"Approx. Train: {train_acc.item():.4f}, Approx. Val: {val_acc:.4f}, "
-=======
             f"Approx. Train: {train_acc.item():.4f}, "
             f"Approx. Val: {val_acc.item():.4f}, "
->>>>>>> 1af3fe8b
             f"Time: {duration}s"
         )
         if best_model_epoch + args.early_stopping_patience < epoch:
@@ -335,11 +287,7 @@
     itemsets,
     all_nodes_set,
     model,
-<<<<<<< HEAD
-    evaluate_fn,
-=======
     eval_fn,
->>>>>>> 1af3fe8b
 ):
     model.eval()
     dataloader = create_dataloader(
@@ -356,11 +304,7 @@
     metrics = {}
     for split_name, itemset in itemsets.items():
         nid, labels = itemset[:]
-<<<<<<< HEAD
-        acc = evaluate_fn(
-=======
         acc = eval_fn(
->>>>>>> 1af3fe8b
             pred[nid.to(pred.device)],
             labels.to(pred.device),
         )
@@ -382,16 +326,10 @@
 def evaluate(
     model,
     dataloader,
-<<<<<<< HEAD
-    evaluate_fn,
-    gpu_cache_miss_rate_fn,
-    cpu_cache_miss_rate_fn,
-=======
     eval_fn,
     gpu_cache_miss_rate_fn,
     cpu_cache_miss_rate_fn,
     device,
->>>>>>> 1af3fe8b
 ):
     model.eval()
     total_correct = torch.zeros(1, dtype=torch.float64, device=device)
@@ -410,11 +348,7 @@
                 }
             )
 
-<<<<<<< HEAD
-    return evaluate_fn(torch.cat(y_hats), torch.cat(ys))
-=======
     return total_correct / total_samples
->>>>>>> 1af3fe8b
 
 
 def parse_args():
@@ -504,7 +438,6 @@
         help="The sampling function when doing layerwise sampling.",
     )
     parser.add_argument(
-<<<<<<< HEAD
         "--num-gpu-cached-edges",
         type=int,
         default=0,
@@ -517,18 +450,11 @@
         help="The number of accesses after which a vertex neighborhood will be cached.",
     )
     parser.add_argument(
-        "--disable-torch-compile",
-        action="store_true",
-        default=TorchVersion(torch.__version__) < TorchVersion("2.2.0a0"),
-        help="Disables torch.compile() on the trained GNN model because it is "
-        "enabled by default for torch>=2.2.0 without this option.",
-=======
         "--sage-model-variant",
         default="custom",
         choices=["custom", "original"],
         help="The custom SAGE GNN model provides higher accuracy with lower"
         " runtime performance.",
->>>>>>> 1af3fe8b
     )
     parser.add_argument(
         "--num-io-threads",
@@ -637,9 +563,6 @@
     ).to(args.device)
     assert len(args.fanout) == len(model.layers)
 
-<<<<<<< HEAD
-    evaluate_fn = MF.multilabel_accuracy if multilabel else micro_f1_score
-=======
     eval_fn = (
         partial(
             # TODO @mfbalin: Find an implementation that does not synchronize.
@@ -651,18 +574,13 @@
         if multilabel
         else accuracy
     )
->>>>>>> 1af3fe8b
 
     best_model = train(
         train_dataloader,
         valid_dataloader,
         model,
         multilabel,
-<<<<<<< HEAD
-        evaluate_fn,
-=======
         eval_fn,
->>>>>>> 1af3fe8b
         gpu_cache_miss_rate_fn,
         cpu_cache_miss_rate_fn,
         args.device,
@@ -679,11 +597,7 @@
         itemsets,
         all_nodes_set,
         model,
-<<<<<<< HEAD
-        evaluate_fn,
-=======
         eval_fn,
->>>>>>> 1af3fe8b
     )
     print("Final accuracy values:")
     print(final_acc)
