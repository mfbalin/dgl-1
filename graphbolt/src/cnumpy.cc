--- conflicted
+++ resolved
@@ -175,12 +175,8 @@
   // Consume a slot so that parallel_for is called only if there are available
   // queues.
   semaphore_.acquire();
-<<<<<<< HEAD
-  graphbolt::parallel_for(0, num_thread_, 1, [&](int thread_id, int) {
+  graphbolt::parallel_for_interop(0, num_thread_, 1, [&](int thread_id, int) {
     nvtx3::scoped_range loop{"IOWorker: " + std::to_string(thread_id)};
-=======
-  graphbolt::parallel_for_interop(0, num_thread_, 1, [&](int thread_id, int) {
->>>>>>> dfd49156
     // The completion queue might contain 4 * kGroupSize while we may submit
     // 4 * kGroupSize more. No harm in overallocation here.
     CircularQueue<ReadRequest> read_queue(8 * kGroupSize);
