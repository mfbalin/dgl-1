import unittest

import backend as F
import dgl.graphbolt as gb
import pytest
import torch

from .. import gb_test_utils


@unittest.skipIf(
    F._default_context_str == "cpu",
    reason="Tests for pinned memory are only meaningful on GPU.",
)
@pytest.mark.parametrize(
    "indptr_dtype",
    [torch.int32, torch.int64],
)
@pytest.mark.parametrize(
    "indices_dtype",
    [torch.int8, torch.int16, torch.int32, torch.int64],
)
@pytest.mark.parametrize("idtype", [torch.int32, torch.int64])
@pytest.mark.parametrize("is_pinned", [False, True])
def test_index_select_csc(indptr_dtype, indices_dtype, idtype, is_pinned):
    """Original graph in COO:
    1   0   1   0   1   0
    1   0   0   1   0   1
    0   1   0   1   0   0
    0   1   0   0   1   0
    1   0   0   0   0   1
    0   0   1   0   1   0
    """
    indptr = torch.tensor([0, 3, 5, 7, 9, 12, 14], dtype=indptr_dtype)
    indices = torch.tensor(
        [0, 1, 4, 2, 3, 0, 5, 1, 2, 0, 3, 5, 1, 4], dtype=indices_dtype
    )
    index = torch.tensor([0, 5, 3], dtype=idtype)

    cpu_indptr, cpu_indices = torch.ops.graphbolt.index_select_csc(
        indptr, indices, index
    )
    if is_pinned:
        indptr = indptr.pin_memory()
        indices = indices.pin_memory()
    else:
        indptr = indptr.cuda()
        indices = indices.cuda()
    index = index.cuda()

    gpu_indptr, gpu_indices = torch.ops.graphbolt.index_select_csc(
        indptr, indices, index
    )

    assert not cpu_indptr.is_cuda
    assert not cpu_indices.is_cuda

    assert gpu_indptr.is_cuda
    assert gpu_indices.is_cuda

    assert torch.equal(cpu_indptr, gpu_indptr.cpu())
    assert torch.equal(cpu_indices, gpu_indices.cpu())


<<<<<<< HEAD
def test_InSubgraphSampler_node_pairs_homo():
    """Original graph in COO:
    1   0   1   0   1   0
    1   0   0   1   0   1
    0   1   0   1   0   0
    0   1   0   0   1   0
    1   0   0   0   0   1
    0   0   1   0   1   0
    """
    indptr = torch.LongTensor([0, 3, 5, 7, 9, 12, 14])
    indices = torch.LongTensor([0, 1, 4, 2, 3, 0, 5, 1, 2, 0, 3, 5, 1, 4])
    graph = gb.fused_csc_sampling_graph(indptr, indices).to(F.ctx())

    seed_nodes = torch.LongTensor([0, 5, 3])
    item_set = gb.ItemSet(seed_nodes, names="seed_nodes")
    batch_size = 1
    item_sampler = gb.ItemSampler(item_set, batch_size=batch_size).copy_to(
        F.ctx()
    )

    in_subgraph_sampler = gb.InSubgraphSampler(
        item_sampler, graph, output_cscformat=False
    )

    it = iter(in_subgraph_sampler)

    def original_node_pairs(minibatch):
        sampled_subgraph = minibatch.sampled_subgraphs[0]
        _src = [
            sampled_subgraph.original_row_node_ids[id]
            for id in sampled_subgraph.sampled_csc[0]
        ]
        _dst = [
            sampled_subgraph.original_column_node_ids[id]
            for id in sampled_subgraph.sampled_csc[1]
        ]
        return _src, _dst

    mn = next(it)
    assert torch.equal(mn.seed_nodes, torch.LongTensor([0]).to(F.ctx()))
    assert original_node_pairs(mn) == ([0, 1, 4], [0, 0, 0])

    mn = next(it)
    assert torch.equal(mn.seed_nodes, torch.LongTensor([5]).to(F.ctx()))
    assert original_node_pairs(mn) == ([1, 4], [5, 5])

    mn = next(it)
    assert torch.equal(mn.seed_nodes, torch.LongTensor([3]).to(F.ctx()))
    assert original_node_pairs(mn) == ([1, 2], [3, 3])


def test_InSubgraphSampler_node_pairs_hetero():
    """Original graph in COO:
    1   0   1   0   1   0
    1   0   0   1   0   1
    0   1   0   1   0   0
    0   1   0   0   1   0
    1   0   0   0   0   1
    0   0   1   0   1   0
    node_type_0: [0, 1, 2]
    node_type_1: [3, 4, 5]
    edge_type_0: node_type_0 -> node_type_0
    edge_type_1: node_type_0 -> node_type_1
    edge_type_2: node_type_1 -> node_type_0
    edge_type_3: node_type_1 -> node_type_1
    """
    ntypes = {
        "N0": 0,
        "N1": 1,
    }
    etypes = {
        "N0:R0:N0": 0,
        "N0:R1:N1": 1,
        "N1:R2:N0": 2,
        "N1:R3:N1": 3,
    }
    indptr = torch.LongTensor([0, 3, 5, 7, 9, 12, 14])
    indices = torch.LongTensor([0, 1, 4, 2, 3, 0, 5, 1, 2, 0, 3, 5, 1, 4])
    node_type_offset = torch.LongTensor([0, 3, 6])
    type_per_edge = torch.LongTensor([0, 0, 2, 0, 2, 0, 2, 1, 1, 1, 3, 3, 1, 3])
    graph = gb.fused_csc_sampling_graph(
        csc_indptr=indptr,
        indices=indices,
        node_type_offset=node_type_offset,
        type_per_edge=type_per_edge,
        node_type_to_id=ntypes,
        edge_type_to_id=etypes,
    ).to(F.ctx())

    item_set = gb.ItemSetDict(
        {
            "N0": gb.ItemSet(torch.LongTensor([1, 0, 2]), names="seed_nodes"),
            "N1": gb.ItemSet(torch.LongTensor([0, 2, 1]), names="seed_nodes"),
        }
    )
    batch_size = 2
    item_sampler = gb.ItemSampler(item_set, batch_size=batch_size).copy_to(
        F.ctx()
    )

    in_subgraph_sampler = gb.InSubgraphSampler(
        item_sampler, graph, output_cscformat=False
    )

    it = iter(in_subgraph_sampler)

    mn = next(it)
    assert torch.equal(
        mn.seed_nodes["N0"], torch.LongTensor([1, 0]).to(F.ctx())
    )
    expected_node_pairs = {
        "N0:R0:N0": (torch.LongTensor([2, 1, 0]), torch.LongTensor([0, 1, 1])),
        "N0:R1:N1": (torch.LongTensor([]), torch.LongTensor([])),
        "N1:R2:N0": (torch.LongTensor([0, 1]), torch.LongTensor([0, 1])),
        "N1:R3:N1": (torch.LongTensor([]), torch.LongTensor([])),
    }
    for etype, pairs in mn.sampled_subgraphs[0].sampled_csc.items():
        assert torch.equal(pairs[0], expected_node_pairs[etype][0].to(F.ctx()))
        assert torch.equal(pairs[1], expected_node_pairs[etype][1].to(F.ctx()))

    mn = next(it)
    assert mn.seed_nodes == {
        "N0": torch.LongTensor([2]).to(F.ctx()),
        "N1": torch.LongTensor([0]).to(F.ctx()),
    }
    expected_node_pairs = {
        "N0:R0:N0": (torch.LongTensor([1]), torch.LongTensor([0])),
        "N0:R1:N1": (torch.LongTensor([2, 0]), torch.LongTensor([0, 0])),
        "N1:R2:N0": (torch.LongTensor([1]), torch.LongTensor([0])),
        "N1:R3:N1": (torch.LongTensor([]), torch.LongTensor([])),
    }
    for etype, pairs in mn.sampled_subgraphs[0].sampled_csc.items():
        assert torch.equal(pairs[0], expected_node_pairs[etype][0].to(F.ctx()))
        assert torch.equal(pairs[1], expected_node_pairs[etype][1].to(F.ctx()))

    mn = next(it)
    assert torch.equal(
        mn.seed_nodes["N1"], torch.LongTensor([2, 1]).to(F.ctx())
    )
    expected_node_pairs = {
        "N0:R0:N0": (torch.LongTensor([]), torch.LongTensor([])),
        "N0:R1:N1": (torch.LongTensor([0, 1]), torch.LongTensor([0, 1])),
        "N1:R2:N0": (torch.LongTensor([]), torch.LongTensor([])),
        "N1:R3:N1": (torch.LongTensor([1, 2, 0]), torch.LongTensor([0, 1, 1])),
    }
    if graph.csc_indptr.is_cuda:
        expected_node_pairs["N0:R1:N1"] = (
            torch.LongTensor([1, 0]),
            torch.LongTensor([0, 1]),
        )
    for etype, pairs in mn.sampled_subgraphs[0].sampled_csc.items():
        assert torch.equal(pairs[0], expected_node_pairs[etype][0].to(F.ctx()))
        assert torch.equal(pairs[1], expected_node_pairs[etype][1].to(F.ctx()))


=======
>>>>>>> fd4ce7cc
def test_InSubgraphSampler_homo():
    """Original graph in COO:
    1   0   1   0   1   0
    1   0   0   1   0   1
    0   1   0   1   0   0
    0   1   0   0   1   0
    1   0   0   0   0   1
    0   0   1   0   1   0
    """
    indptr = torch.LongTensor([0, 3, 5, 7, 9, 12, 14])
    indices = torch.LongTensor([0, 1, 4, 2, 3, 0, 5, 1, 2, 0, 3, 5, 1, 4])
    graph = gb.fused_csc_sampling_graph(indptr, indices).to(F.ctx())

    seed_nodes = torch.LongTensor([0, 5, 3])
    item_set = gb.ItemSet(seed_nodes, names="seed_nodes")
    batch_size = 1
    item_sampler = gb.ItemSampler(item_set, batch_size=batch_size).copy_to(
        F.ctx()
    )

    in_subgraph_sampler = gb.InSubgraphSampler(item_sampler, graph)

    it = iter(in_subgraph_sampler)

    def original_indices(minibatch):
        sampled_subgraph = minibatch.sampled_subgraphs[0]
        _indices = sampled_subgraph.original_row_node_ids[
            sampled_subgraph.sampled_csc.indices
        ]
        return _indices

    mn = next(it)
    assert torch.equal(mn.seed_nodes, torch.LongTensor([0]).to(F.ctx()))
    assert torch.equal(
        mn.sampled_subgraphs[0].sampled_csc.indptr,
        torch.tensor([0, 3]).to(F.ctx()),
    )

    mn = next(it)
    assert torch.equal(mn.seed_nodes, torch.LongTensor([5]).to(F.ctx()))
    assert torch.equal(
        mn.sampled_subgraphs[0].sampled_csc.indptr,
        torch.tensor([0, 2]).to(F.ctx()),
    )
    assert torch.equal(original_indices(mn), torch.tensor([1, 4]).to(F.ctx()))

    mn = next(it)
    assert torch.equal(mn.seed_nodes, torch.LongTensor([3]).to(F.ctx()))
    assert torch.equal(
        mn.sampled_subgraphs[0].sampled_csc.indptr,
        torch.tensor([0, 2]).to(F.ctx()),
    )
    assert torch.equal(original_indices(mn), torch.tensor([1, 2]).to(F.ctx()))


def test_InSubgraphSampler_hetero():
    """Original graph in COO:
    1   0   1   0   1   0
    1   0   0   1   0   1
    0   1   0   1   0   0
    0   1   0   0   1   0
    1   0   0   0   0   1
    0   0   1   0   1   0
    node_type_0: [0, 1, 2]
    node_type_1: [3, 4, 5]
    edge_type_0: node_type_0 -> node_type_0
    edge_type_1: node_type_0 -> node_type_1
    edge_type_2: node_type_1 -> node_type_0
    edge_type_3: node_type_1 -> node_type_1
    """
    ntypes = {
        "N0": 0,
        "N1": 1,
    }
    etypes = {
        "N0:R0:N0": 0,
        "N0:R1:N1": 1,
        "N1:R2:N0": 2,
        "N1:R3:N1": 3,
    }
    indptr = torch.LongTensor([0, 3, 5, 7, 9, 12, 14])
    indices = torch.LongTensor([0, 1, 4, 2, 3, 0, 5, 1, 2, 0, 3, 5, 1, 4])
    node_type_offset = torch.LongTensor([0, 3, 6])
    type_per_edge = torch.LongTensor([0, 0, 2, 0, 2, 0, 2, 1, 1, 1, 3, 3, 1, 3])
    graph = gb.fused_csc_sampling_graph(
        csc_indptr=indptr.to(F.ctx()),
        indices=indices.to(F.ctx()),
        node_type_offset=node_type_offset.to(F.ctx()),
        type_per_edge=type_per_edge.to(F.ctx()),
        node_type_to_id=ntypes,
        edge_type_to_id=etypes,
    ).to(F.ctx())

    item_set = gb.ItemSetDict(
        {
            "N0": gb.ItemSet(torch.LongTensor([1, 0, 2]), names="seed_nodes"),
            "N1": gb.ItemSet(torch.LongTensor([0, 2, 1]), names="seed_nodes"),
        }
    )
    batch_size = 2
    item_sampler = gb.ItemSampler(item_set, batch_size=batch_size).copy_to(
        F.ctx()
    )

    in_subgraph_sampler = gb.InSubgraphSampler(item_sampler, graph)

    it = iter(in_subgraph_sampler)

    mn = next(it)
    assert torch.equal(
        mn.seed_nodes["N0"], torch.LongTensor([1, 0]).to(F.ctx())
    )
    expected_sampled_csc = {
        "N0:R0:N0": gb.CSCFormatBase(
            indptr=torch.LongTensor([0, 1, 3]),
            indices=torch.LongTensor([2, 1, 0]),
        ),
        "N0:R1:N1": gb.CSCFormatBase(
            indptr=torch.LongTensor([0]), indices=torch.LongTensor([])
        ),
        "N1:R2:N0": gb.CSCFormatBase(
            indptr=torch.LongTensor([0, 1, 2]), indices=torch.LongTensor([0, 1])
        ),
        "N1:R3:N1": gb.CSCFormatBase(
            indptr=torch.LongTensor([0]), indices=torch.LongTensor([])
        ),
    }
    for etype, pairs in mn.sampled_subgraphs[0].sampled_csc.items():
        assert torch.equal(
            pairs.indices, expected_sampled_csc[etype].indices.to(F.ctx())
        )
        assert torch.equal(
            pairs.indptr, expected_sampled_csc[etype].indptr.to(F.ctx())
        )

    mn = next(it)
    assert mn.seed_nodes == {
        "N0": torch.LongTensor([2]).to(F.ctx()),
        "N1": torch.LongTensor([0]).to(F.ctx()),
    }
    expected_sampled_csc = {
        "N0:R0:N0": gb.CSCFormatBase(
            indptr=torch.LongTensor([0, 1]), indices=torch.LongTensor([1])
        ),
        "N0:R1:N1": gb.CSCFormatBase(
            indptr=torch.LongTensor([0, 2]), indices=torch.LongTensor([2, 0])
        ),
        "N1:R2:N0": gb.CSCFormatBase(
            indptr=torch.LongTensor([0, 1]), indices=torch.LongTensor([1])
        ),
        "N1:R3:N1": gb.CSCFormatBase(
            indptr=torch.LongTensor([0, 0]), indices=torch.LongTensor([])
        ),
    }
    for etype, pairs in mn.sampled_subgraphs[0].sampled_csc.items():
        assert torch.equal(
            pairs.indices, expected_sampled_csc[etype].indices.to(F.ctx())
        )
        assert torch.equal(
            pairs.indptr, expected_sampled_csc[etype].indptr.to(F.ctx())
        )

    mn = next(it)
    assert torch.equal(
        mn.seed_nodes["N1"], torch.LongTensor([2, 1]).to(F.ctx())
    )
    expected_sampled_csc = {
        "N0:R0:N0": gb.CSCFormatBase(
            indptr=torch.LongTensor([0]), indices=torch.LongTensor([])
        ),
        "N0:R1:N1": gb.CSCFormatBase(
            indptr=torch.LongTensor([0, 1, 2]), indices=torch.LongTensor([0, 1])
        ),
        "N1:R2:N0": gb.CSCFormatBase(
            indptr=torch.LongTensor([0]), indices=torch.LongTensor([])
        ),
        "N1:R3:N1": gb.CSCFormatBase(
            indptr=torch.LongTensor([0, 1, 3]),
            indices=torch.LongTensor([1, 2, 0]),
        ),
    }
    if graph.csc_indptr.is_cuda:
        expected_sampled_csc["N0:R1:N1"] = gb.CSCFormatBase(
            indptr=torch.LongTensor([0, 1, 2]), indices=torch.LongTensor([1, 0])
        )
    for etype, pairs in mn.sampled_subgraphs[0].sampled_csc.items():
        assert torch.equal(
            pairs.indices, expected_sampled_csc[etype].indices.to(F.ctx())
        )
        assert torch.equal(
            pairs.indptr, expected_sampled_csc[etype].indptr.to(F.ctx())
        )<|MERGE_RESOLUTION|>--- conflicted
+++ resolved
@@ -62,164 +62,6 @@
     assert torch.equal(cpu_indices, gpu_indices.cpu())
 
 
-<<<<<<< HEAD
-def test_InSubgraphSampler_node_pairs_homo():
-    """Original graph in COO:
-    1   0   1   0   1   0
-    1   0   0   1   0   1
-    0   1   0   1   0   0
-    0   1   0   0   1   0
-    1   0   0   0   0   1
-    0   0   1   0   1   0
-    """
-    indptr = torch.LongTensor([0, 3, 5, 7, 9, 12, 14])
-    indices = torch.LongTensor([0, 1, 4, 2, 3, 0, 5, 1, 2, 0, 3, 5, 1, 4])
-    graph = gb.fused_csc_sampling_graph(indptr, indices).to(F.ctx())
-
-    seed_nodes = torch.LongTensor([0, 5, 3])
-    item_set = gb.ItemSet(seed_nodes, names="seed_nodes")
-    batch_size = 1
-    item_sampler = gb.ItemSampler(item_set, batch_size=batch_size).copy_to(
-        F.ctx()
-    )
-
-    in_subgraph_sampler = gb.InSubgraphSampler(
-        item_sampler, graph, output_cscformat=False
-    )
-
-    it = iter(in_subgraph_sampler)
-
-    def original_node_pairs(minibatch):
-        sampled_subgraph = minibatch.sampled_subgraphs[0]
-        _src = [
-            sampled_subgraph.original_row_node_ids[id]
-            for id in sampled_subgraph.sampled_csc[0]
-        ]
-        _dst = [
-            sampled_subgraph.original_column_node_ids[id]
-            for id in sampled_subgraph.sampled_csc[1]
-        ]
-        return _src, _dst
-
-    mn = next(it)
-    assert torch.equal(mn.seed_nodes, torch.LongTensor([0]).to(F.ctx()))
-    assert original_node_pairs(mn) == ([0, 1, 4], [0, 0, 0])
-
-    mn = next(it)
-    assert torch.equal(mn.seed_nodes, torch.LongTensor([5]).to(F.ctx()))
-    assert original_node_pairs(mn) == ([1, 4], [5, 5])
-
-    mn = next(it)
-    assert torch.equal(mn.seed_nodes, torch.LongTensor([3]).to(F.ctx()))
-    assert original_node_pairs(mn) == ([1, 2], [3, 3])
-
-
-def test_InSubgraphSampler_node_pairs_hetero():
-    """Original graph in COO:
-    1   0   1   0   1   0
-    1   0   0   1   0   1
-    0   1   0   1   0   0
-    0   1   0   0   1   0
-    1   0   0   0   0   1
-    0   0   1   0   1   0
-    node_type_0: [0, 1, 2]
-    node_type_1: [3, 4, 5]
-    edge_type_0: node_type_0 -> node_type_0
-    edge_type_1: node_type_0 -> node_type_1
-    edge_type_2: node_type_1 -> node_type_0
-    edge_type_3: node_type_1 -> node_type_1
-    """
-    ntypes = {
-        "N0": 0,
-        "N1": 1,
-    }
-    etypes = {
-        "N0:R0:N0": 0,
-        "N0:R1:N1": 1,
-        "N1:R2:N0": 2,
-        "N1:R3:N1": 3,
-    }
-    indptr = torch.LongTensor([0, 3, 5, 7, 9, 12, 14])
-    indices = torch.LongTensor([0, 1, 4, 2, 3, 0, 5, 1, 2, 0, 3, 5, 1, 4])
-    node_type_offset = torch.LongTensor([0, 3, 6])
-    type_per_edge = torch.LongTensor([0, 0, 2, 0, 2, 0, 2, 1, 1, 1, 3, 3, 1, 3])
-    graph = gb.fused_csc_sampling_graph(
-        csc_indptr=indptr,
-        indices=indices,
-        node_type_offset=node_type_offset,
-        type_per_edge=type_per_edge,
-        node_type_to_id=ntypes,
-        edge_type_to_id=etypes,
-    ).to(F.ctx())
-
-    item_set = gb.ItemSetDict(
-        {
-            "N0": gb.ItemSet(torch.LongTensor([1, 0, 2]), names="seed_nodes"),
-            "N1": gb.ItemSet(torch.LongTensor([0, 2, 1]), names="seed_nodes"),
-        }
-    )
-    batch_size = 2
-    item_sampler = gb.ItemSampler(item_set, batch_size=batch_size).copy_to(
-        F.ctx()
-    )
-
-    in_subgraph_sampler = gb.InSubgraphSampler(
-        item_sampler, graph, output_cscformat=False
-    )
-
-    it = iter(in_subgraph_sampler)
-
-    mn = next(it)
-    assert torch.equal(
-        mn.seed_nodes["N0"], torch.LongTensor([1, 0]).to(F.ctx())
-    )
-    expected_node_pairs = {
-        "N0:R0:N0": (torch.LongTensor([2, 1, 0]), torch.LongTensor([0, 1, 1])),
-        "N0:R1:N1": (torch.LongTensor([]), torch.LongTensor([])),
-        "N1:R2:N0": (torch.LongTensor([0, 1]), torch.LongTensor([0, 1])),
-        "N1:R3:N1": (torch.LongTensor([]), torch.LongTensor([])),
-    }
-    for etype, pairs in mn.sampled_subgraphs[0].sampled_csc.items():
-        assert torch.equal(pairs[0], expected_node_pairs[etype][0].to(F.ctx()))
-        assert torch.equal(pairs[1], expected_node_pairs[etype][1].to(F.ctx()))
-
-    mn = next(it)
-    assert mn.seed_nodes == {
-        "N0": torch.LongTensor([2]).to(F.ctx()),
-        "N1": torch.LongTensor([0]).to(F.ctx()),
-    }
-    expected_node_pairs = {
-        "N0:R0:N0": (torch.LongTensor([1]), torch.LongTensor([0])),
-        "N0:R1:N1": (torch.LongTensor([2, 0]), torch.LongTensor([0, 0])),
-        "N1:R2:N0": (torch.LongTensor([1]), torch.LongTensor([0])),
-        "N1:R3:N1": (torch.LongTensor([]), torch.LongTensor([])),
-    }
-    for etype, pairs in mn.sampled_subgraphs[0].sampled_csc.items():
-        assert torch.equal(pairs[0], expected_node_pairs[etype][0].to(F.ctx()))
-        assert torch.equal(pairs[1], expected_node_pairs[etype][1].to(F.ctx()))
-
-    mn = next(it)
-    assert torch.equal(
-        mn.seed_nodes["N1"], torch.LongTensor([2, 1]).to(F.ctx())
-    )
-    expected_node_pairs = {
-        "N0:R0:N0": (torch.LongTensor([]), torch.LongTensor([])),
-        "N0:R1:N1": (torch.LongTensor([0, 1]), torch.LongTensor([0, 1])),
-        "N1:R2:N0": (torch.LongTensor([]), torch.LongTensor([])),
-        "N1:R3:N1": (torch.LongTensor([1, 2, 0]), torch.LongTensor([0, 1, 1])),
-    }
-    if graph.csc_indptr.is_cuda:
-        expected_node_pairs["N0:R1:N1"] = (
-            torch.LongTensor([1, 0]),
-            torch.LongTensor([0, 1]),
-        )
-    for etype, pairs in mn.sampled_subgraphs[0].sampled_csc.items():
-        assert torch.equal(pairs[0], expected_node_pairs[etype][0].to(F.ctx()))
-        assert torch.equal(pairs[1], expected_node_pairs[etype][1].to(F.ctx()))
-
-
-=======
->>>>>>> fd4ce7cc
 def test_InSubgraphSampler_homo():
     """Original graph in COO:
     1   0   1   0   1   0
