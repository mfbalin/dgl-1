--- conflicted
+++ resolved
@@ -210,12 +210,8 @@
   });
 }
 
-<<<<<<< HEAD
-torch::Tensor PartitionedCachePolicy::Replace(torch::Tensor keys) {
+std::vector<torch::Tensor> PartitionedCachePolicy::Replace(torch::Tensor keys) {
   NVTX3_FUNC_RANGE();
-=======
-std::vector<torch::Tensor> PartitionedCachePolicy::Replace(torch::Tensor keys) {
->>>>>>> db13f05f
   if (policies_.size() == 1) {
     return {policies_[0]->Replace(keys)};
   }
@@ -251,13 +247,9 @@
 }
 
 template <bool write>
-<<<<<<< HEAD
-void PartitionedCachePolicy::ReadingWritingCompletedImpl(torch::Tensor keys) {
-  NVTX3_FUNC_RANGE();
-=======
 void PartitionedCachePolicy::ReadingWritingCompletedImpl(
     torch::Tensor keys, std::vector<torch::Tensor>& partition_result) {
->>>>>>> db13f05f
+  NVTX3_FUNC_RANGE();
   if (policies_.size() == 1) {
     if constexpr (write)
       policies_[0]->WritingCompleted(keys);
