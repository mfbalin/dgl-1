"""Neighbor subgraph samplers for GraphBolt."""

<<<<<<< HEAD
from concurrent.futures import ThreadPoolExecutor
=======
>>>>>>> 50eb1014
from functools import partial

import torch
from torch.utils.data import functional_datapipe
from torchdata.datapipes.iter import Mapper

from ..internal import compact_csc_format, unique_and_compact_csc_formats
from ..minibatch_transformer import MiniBatchTransformer

from ..subgraph_sampler import SubgraphSampler
from .fused_csc_sampling_graph import fused_csc_sampling_graph
from .sampled_subgraph_impl import SampledSubgraphImpl


__all__ = ["NeighborSampler", "LayerNeighborSampler", "SamplePerLayer"]


@functional_datapipe("fetch_insubgraph_data")
class FetchInsubgraphData(Mapper):
    """Fetches the insubgraph and wraps it in a FusedCSCSamplingGraph object."""

    def __init__(
        self, datapipe, sample_per_layer_obj, stream=None, executor=None
    ):
        super().__init__(datapipe, self._fetch_per_layer)
        self.graph = sample_per_layer_obj.sampler.__self__
        self.prob_name = sample_per_layer_obj.prob_name
        self.stream = stream
        if executor is None:
            self.executor = ThreadPoolExecutor(max_workers=1)
        else:
            self.executor = executor

    def _fetch_per_layer_helper(self, minibatch, stream):
        with torch.cuda.stream(self.stream):
            index = minibatch._seed_nodes
            if index.is_cuda:
                index.record_stream(torch.cuda.current_stream())
            index_select = partial(
                torch.ops.graphbolt.index_select_csc, self.graph.csc_indptr
            )

            def record_stream(tensor):
                if stream is not None and tensor.is_cuda:
                    tensor.record_stream(stream)

            indptr, indices = index_select(self.graph.indices, index, None)
            record_stream(indptr)
            record_stream(indices)
            output_size = len(indices)
            if self.graph.type_per_edge is not None:
                _, type_per_edge = index_select(
                    self.graph.type_per_edge, index, output_size
                )
                record_stream(type_per_edge)
            else:
                type_per_edge = None
            if self.graph.edge_attributes is not None:
                probs_or_mask = self.graph.edge_attributes.get(
                    self.prob_name, None
                )
                if probs_or_mask is not None:
                    _, probs_or_mask = index_select(
                        probs_or_mask, index, output_size
                    )
                    record_stream(probs_or_mask)
            else:
                probs_or_mask = None
            subgraph = fused_csc_sampling_graph(
                indptr,
                indices,
                type_per_edge=type_per_edge,
            )
            if self.prob_name is not None and probs_or_mask is not None:
                subgraph.edge_attributes = {self.prob_name: probs_or_mask}

            minibatch.sampled_subgraphs.insert(0, subgraph)

            if self.stream is not None:
                event = torch.cuda.current_stream().record_event()

                def _wait():
                    event.wait()

                minibatch.wait = _wait

            return minibatch

    def _fetch_per_layer(self, minibatch):
        current_stream = None
        if self.stream is not None:
            current_stream = torch.cuda.current_stream()
            self.stream.wait_stream(current_stream)
        return self.executor.submit(
            self._fetch_per_layer_helper, minibatch, current_stream
        )


@functional_datapipe("sample_per_layer_from_fetched_subgraph")
class SamplePerLayerFromFetchedSubgraph(MiniBatchTransformer):
    """Sample neighbor edges from a graph for a single layer."""

    def __init__(self, datapipe, sample_per_layer_obj):
        super().__init__(datapipe, self._sample_per_layer_from_fetched_subgraph)
        self.sampler_name = sample_per_layer_obj.sampler.__name__
        self.fanout = sample_per_layer_obj.fanout
        self.replace = sample_per_layer_obj.replace
        self.prob_name = sample_per_layer_obj.prob_name

    def _sample_per_layer_from_fetched_subgraph(self, minibatch):
        subgraph = minibatch.sampled_subgraphs[0]

        sampled_subgraph = getattr(subgraph, self.sampler_name)(
            None, self.fanout, self.replace, self.prob_name
        )
        sampled_subgraph.original_column_node_ids = minibatch._seed_nodes
        minibatch.sampled_subgraphs[0] = sampled_subgraph

        return minibatch


@functional_datapipe("sample_per_layer")
class SamplePerLayer(MiniBatchTransformer):
    """Sample neighbor edges from a graph for a single layer."""

    def __init__(self, datapipe, sampler, fanout, replace, prob_name):
        super().__init__(datapipe, self._sample_per_layer)
        self.sampler = sampler
        self.fanout = fanout
        self.replace = replace
        self.prob_name = prob_name

    def _sample_per_layer(self, minibatch):
        subgraph = self.sampler(
            minibatch._seed_nodes, self.fanout, self.replace, self.prob_name
        )
        minibatch.sampled_subgraphs.insert(0, subgraph)
        return minibatch


@functional_datapipe("compact_per_layer")
class CompactPerLayer(MiniBatchTransformer):
    """Compact the sampled edges for a single layer."""

    def __init__(self, datapipe, deduplicate):
        super().__init__(datapipe, self._compact_per_layer)
        self.deduplicate = deduplicate

    def _compact_per_layer(self, minibatch):
        subgraph = minibatch.sampled_subgraphs[0]
        seeds = minibatch._seed_nodes
        if self.deduplicate:
            (
                original_row_node_ids,
                compacted_csc_format,
            ) = unique_and_compact_csc_formats(subgraph.sampled_csc, seeds)
            subgraph = SampledSubgraphImpl(
                sampled_csc=compacted_csc_format,
                original_column_node_ids=seeds,
                original_row_node_ids=original_row_node_ids,
                original_edge_ids=subgraph.original_edge_ids,
            )
        else:
            (
                original_row_node_ids,
                compacted_csc_format,
            ) = compact_csc_format(subgraph.sampled_csc, seeds)
            subgraph = SampledSubgraphImpl(
                sampled_csc=compacted_csc_format,
                original_column_node_ids=seeds,
                original_row_node_ids=original_row_node_ids,
                original_edge_ids=subgraph.original_edge_ids,
            )
        minibatch._seed_nodes = original_row_node_ids
        minibatch.sampled_subgraphs[0] = subgraph
        return minibatch


@functional_datapipe("sample_per_layer")
class SamplePerLayer(MiniBatchTransformer):
    """Sample neighbor edges from a graph for a single layer."""

    def __init__(self, datapipe, sampler, fanout, replace, prob_name):
        super().__init__(datapipe, self._sample_per_layer)
        self.sampler = sampler
        self.fanout = fanout
        self.replace = replace
        self.prob_name = prob_name

    def _sample_per_layer(self, minibatch):
        subgraph = self.sampler(
            minibatch._seed_nodes, self.fanout, self.replace, self.prob_name
        )
        minibatch.sampled_subgraphs.insert(0, subgraph)
        return minibatch


@functional_datapipe("compact_per_layer")
class CompactPerLayer(MiniBatchTransformer):
    """Compact the sampled edges for a single layer."""

    def __init__(self, datapipe, deduplicate):
        super().__init__(datapipe, self._compact_per_layer)
        self.deduplicate = deduplicate

    def _compact_per_layer(self, minibatch):
        subgraph = minibatch.sampled_subgraphs[0]
        seeds = minibatch._seed_nodes
        if self.deduplicate:
            (
                original_row_node_ids,
                compacted_csc_format,
            ) = unique_and_compact_csc_formats(subgraph.sampled_csc, seeds)
            subgraph = SampledSubgraphImpl(
                sampled_csc=compacted_csc_format,
                original_column_node_ids=seeds,
                original_row_node_ids=original_row_node_ids,
                original_edge_ids=subgraph.original_edge_ids,
            )
        else:
            (
                original_row_node_ids,
                compacted_csc_format,
            ) = compact_csc_format(subgraph.sampled_csc, seeds)
            subgraph = SampledSubgraphImpl(
                sampled_csc=compacted_csc_format,
                original_column_node_ids=seeds,
                original_row_node_ids=original_row_node_ids,
                original_edge_ids=subgraph.original_edge_ids,
            )
        minibatch._seed_nodes = original_row_node_ids
        minibatch.sampled_subgraphs[0] = subgraph
        return minibatch


@functional_datapipe("sample_neighbor")
class NeighborSampler(SubgraphSampler):
    # pylint: disable=abstract-method
    """Sample neighbor edges from a graph and return a subgraph.

    Functional name: :obj:`sample_neighbor`.

    Neighbor sampler is responsible for sampling a subgraph from given data. It
    returns an induced subgraph along with compacted information. In the
    context of a node classification task, the neighbor sampler directly
    utilizes the nodes provided as seed nodes. However, in scenarios involving
    link prediction, the process needs another pre-peocess operation. That is,
    gathering unique nodes from the given node pairs, encompassing both
    positive and negative node pairs, and employs these nodes as the seed nodes
    for subsequent steps.

    Parameters
    ----------
    datapipe : DataPipe
        The datapipe.
    graph : FusedCSCSamplingGraph
        The graph on which to perform subgraph sampling.
    fanouts: list[torch.Tensor] or list[int]
        The number of edges to be sampled for each node with or without
        considering edge types. The length of this parameter implicitly
        signifies the layer of sampling being conducted.
        Note: The fanout order is from the outermost layer to innermost layer.
        For example, the fanout '[15, 10, 5]' means that 15 to the outermost
        layer, 10 to the intermediate layer and 5 corresponds to the innermost
        layer.
    replace: bool
        Boolean indicating whether the sample is preformed with or
        without replacement. If True, a value can be selected multiple
        times. Otherwise, each value can be selected only once.
    prob_name: str, optional
        The name of an edge attribute used as the weights of sampling for
        each node. This attribute tensor should contain (unnormalized)
        probabilities corresponding to each neighboring edge of a node.
        It must be a 1D floating-point or boolean tensor, with the number
        of elements equalling the total number of edges.
    deduplicate: bool
        Boolean indicating whether seeds between hops will be deduplicated.
        If True, the same elements in seeds will be deleted to only one.
        Otherwise, the same elements will be remained.

    Examples
    -------
    >>> import torch
    >>> import dgl.graphbolt as gb
    >>> indptr = torch.LongTensor([0, 2, 4, 5, 6, 7 ,8])
    >>> indices = torch.LongTensor([1, 2, 0, 3, 5, 4, 3, 5])
    >>> graph = gb.fused_csc_sampling_graph(indptr, indices)
    >>> node_pairs = torch.LongTensor([[0, 1], [1, 2]])
    >>> item_set = gb.ItemSet(node_pairs, names="node_pairs")
    >>> datapipe = gb.ItemSampler(item_set, batch_size=1)
    >>> datapipe = datapipe.sample_uniform_negative(graph, 2)
    >>> datapipe = datapipe.sample_neighbor(graph, [5, 10, 15])
    >>> next(iter(datapipe)).sampled_subgraphs
    [SampledSubgraphImpl(sampled_csc=CSCFormatBase(
            indptr=tensor([0, 2, 4, 5, 6, 7, 8]),
            indices=tensor([1, 4, 0, 5, 5, 3, 3, 2]),
        ),
        original_row_node_ids=tensor([0, 1, 4, 5, 2, 3]),
        original_edge_ids=None,
        original_column_node_ids=tensor([0, 1, 4, 5, 2, 3]),
    ),
    SampledSubgraphImpl(sampled_csc=CSCFormatBase(
            indptr=tensor([0, 2, 4, 5, 6, 7, 8]),
            indices=tensor([1, 4, 0, 5, 5, 3, 3, 2]),
        ),
        original_row_node_ids=tensor([0, 1, 4, 5, 2, 3]),
        original_edge_ids=None,
        original_column_node_ids=tensor([0, 1, 4, 5, 2, 3]),
    ),
    SampledSubgraphImpl(sampled_csc=CSCFormatBase(
            indptr=tensor([0, 2, 4, 5, 6]),
            indices=tensor([1, 4, 0, 5, 5, 3]),
        ),
        original_row_node_ids=tensor([0, 1, 4, 5, 2, 3]),
        original_edge_ids=None,
        original_column_node_ids=tensor([0, 1, 4, 5]),
    )]
    """

    # pylint: disable=useless-super-delegation
    def __init__(
        self,
        datapipe,
        graph,
        fanouts,
        replace=False,
        prob_name=None,
        deduplicate=True,
        sampler=None,
    ):
        if sampler is None:
            sampler = graph.sample_neighbors
        super().__init__(
            datapipe, graph, fanouts, replace, prob_name, deduplicate, sampler
        )

    def _prepare(self, node_type_to_id, minibatch):
        seeds = minibatch._seed_nodes
        # Enrich seeds with all node types.
        if isinstance(seeds, dict):
            ntypes = list(node_type_to_id.keys())
            # Loop over different seeds to extract the device they are on.
            device = None
            dtype = None
            for _, seed in seeds.items():
                device = seed.device
                dtype = seed.dtype
                break
            default_tensor = torch.tensor([], dtype=dtype, device=device)
            seeds = {
                ntype: seeds.get(ntype, default_tensor) for ntype in ntypes
            }
        minibatch._seed_nodes = seeds
        minibatch.sampled_subgraphs = []
        return minibatch

    @staticmethod
    def _set_input_nodes(minibatch):
        minibatch.input_nodes = minibatch._seed_nodes
        return minibatch

    # pylint: disable=arguments-differ
    def sampling_stages(
        self, datapipe, graph, fanouts, replace, prob_name, deduplicate, sampler
    ):
        datapipe = datapipe.transform(
            partial(self._prepare, graph.node_type_to_id)
        )
        for fanout in reversed(fanouts):
            # Convert fanout to tensor.
            if not isinstance(fanout, torch.Tensor):
                fanout = torch.LongTensor([int(fanout)])
            datapipe = datapipe.sample_per_layer(
                sampler, fanout, replace, prob_name
            )
            datapipe = datapipe.compact_per_layer(deduplicate)

        return datapipe.transform(self._set_input_nodes)


@functional_datapipe("sample_layer_neighbor")
class LayerNeighborSampler(NeighborSampler):
    # pylint: disable=abstract-method
    """Sample layer neighbor edges from a graph and return a subgraph.

    Functional name: :obj:`sample_layer_neighbor`.

    Sampler that builds computational dependency of node representations via
    labor sampling for multilayer GNN from the NeurIPS 2023 paper
    `Layer-Neighbor Sampling -- Defusing Neighborhood Explosion in GNNs
    <https://arxiv.org/abs/2210.13339>`__

    Layer-Neighbor sampler is responsible for sampling a subgraph from given
    data. It returns an induced subgraph along with compacted information. In
    the context of a node classification task, the neighbor sampler directly
    utilizes the nodes provided as seed nodes. However, in scenarios involving
    link prediction, the process needs another pre-process operation. That is,
    gathering unique nodes from the given node pairs, encompassing both
    positive and negative node pairs, and employs these nodes as the seed nodes
    for subsequent steps.

    Implements the approach described in Appendix A.3 of the paper. Similar to
    dgl.dataloading.LaborSampler but this uses sequential poisson sampling
    instead of poisson sampling to keep the count of sampled edges per vertex
    deterministic like NeighborSampler. Thus, it is a drop-in replacement for
    NeighborSampler. However, unlike NeighborSampler, it samples fewer vertices
    and edges for multilayer GNN scenario without harming convergence speed with
    respect to training iterations.

    Parameters
    ----------
    datapipe : DataPipe
        The datapipe.
    graph : FusedCSCSamplingGraph
        The graph on which to perform subgraph sampling.
    fanouts: list[torch.Tensor]
        The number of edges to be sampled for each node with or without
        considering edge types. The length of this parameter implicitly
        signifies the layer of sampling being conducted.
    replace: bool
        Boolean indicating whether the sample is preformed with or
        without replacement. If True, a value can be selected multiple
        times. Otherwise, each value can be selected only once.
    prob_name: str, optional
        The name of an edge attribute used as the weights of sampling for
        each node. This attribute tensor should contain (unnormalized)
        probabilities corresponding to each neighboring edge of a node.
        It must be a 1D floating-point or boolean tensor, with the number
        of elements equalling the total number of edges.
    deduplicate: bool
        Boolean indicating whether seeds between hops will be deduplicated.
        If True, the same elements in seeds will be deleted to only one.
        Otherwise, the same elements will be remained.

    Examples
    -------
    >>> import dgl.graphbolt as gb
    >>> import torch
    >>> indptr = torch.LongTensor([0, 2, 4, 5, 6, 7 ,8])
    >>> indices = torch.LongTensor([1, 2, 0, 3, 5, 4, 3, 5])
    >>> graph = gb.fused_csc_sampling_graph(indptr, indices)
    >>> node_pairs = torch.LongTensor([[0, 1], [1, 2]])
    >>> item_set = gb.ItemSet(node_pairs, names="node_pairs")
    >>> item_sampler = gb.ItemSampler(item_set, batch_size=1,)
    >>> neg_sampler = gb.UniformNegativeSampler(item_sampler, graph, 2)
    >>> fanouts = [torch.LongTensor([5]),
    ...     torch.LongTensor([10]),torch.LongTensor([15])]
    >>> subgraph_sampler = gb.LayerNeighborSampler(neg_sampler, graph, fanouts)
    >>> next(iter(subgraph_sampler)).sampled_subgraphs
    [SampledSubgraphImpl(sampled_csc=CSCFormatBase(
            indptr=tensor([0, 2, 4, 5, 6, 7, 8]),
            indices=tensor([1, 3, 0, 4, 2, 2, 5, 4]),
        ),
        original_row_node_ids=tensor([0, 1, 5, 2, 3, 4]),
        original_edge_ids=None,
        original_column_node_ids=tensor([0, 1, 5, 2, 3, 4]),
    ),
    SampledSubgraphImpl(sampled_csc=CSCFormatBase(
            indptr=tensor([0, 2, 4, 5, 6, 7]),
            indices=tensor([1, 3, 0, 4, 2, 2, 5]),
        ),
        original_row_node_ids=tensor([0, 1, 5, 2, 3, 4]),
        original_edge_ids=None,
        original_column_node_ids=tensor([0, 1, 5, 2, 3]),
    ),
    SampledSubgraphImpl(sampled_csc=CSCFormatBase(
            indptr=tensor([0, 2, 4, 5, 6]),
            indices=tensor([1, 3, 0, 4, 2, 2]),
        ),
        original_row_node_ids=tensor([0, 1, 5, 2, 3]),
        original_edge_ids=None,
        original_column_node_ids=tensor([0, 1, 5, 2]),
    )]
    >>> next(iter(subgraph_sampler)).compacted_node_pairs
    (tensor([0]), tensor([1]))
    """

    def __init__(
        self,
        datapipe,
        graph,
        fanouts,
        replace=False,
        prob_name=None,
        deduplicate=True,
    ):
        super().__init__(
            datapipe,
            graph,
            fanouts,
            replace,
            prob_name,
            deduplicate,
            graph.sample_layer_neighbors,
        )<|MERGE_RESOLUTION|>--- conflicted
+++ resolved
@@ -1,9 +1,6 @@
 """Neighbor subgraph samplers for GraphBolt."""
 
-<<<<<<< HEAD
 from concurrent.futures import ThreadPoolExecutor
-=======
->>>>>>> 50eb1014
 from functools import partial
 
 import torch
