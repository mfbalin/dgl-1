--- conflicted
+++ resolved
@@ -230,13 +230,9 @@
   });
 }
 
-<<<<<<< HEAD
-std::vector<torch::Tensor> PartitionedCachePolicy::Replace(torch::Tensor keys) {
-  NVTX3_FUNC_RANGE();
-=======
 std::tuple<torch::Tensor, torch::Tensor, torch::Tensor>
 PartitionedCachePolicy::Replace(torch::Tensor keys) {
->>>>>>> 1202d221
+  NVTX3_FUNC_RANGE();
   if (policies_.size() == 1) {
     std::lock_guard lock(mtx_);
     auto [positions, pointers] = policies_[0]->Replace(keys);
@@ -298,12 +294,8 @@
 
 template <bool write>
 void PartitionedCachePolicy::ReadingWritingCompletedImpl(
-<<<<<<< HEAD
-    torch::Tensor keys, std::vector<torch::Tensor>& partition_result) {
+    torch::Tensor pointers, torch::Tensor offsets) {
   nvtx3::scoped_range loop{"ReadingWriting: " + std::to_string(write)};
-=======
-    torch::Tensor pointers, torch::Tensor offsets) {
->>>>>>> 1202d221
   if (policies_.size() == 1) {
     std::lock_guard lock(mtx_);
     if constexpr (write)
