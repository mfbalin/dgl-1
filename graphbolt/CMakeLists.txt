cmake_minimum_required(VERSION 3.18)
project(graphbolt C CXX)
set(CMAKE_CXX_STANDARD 17)
set(CMAKE_CXX_STANDARD_REQUIRED ON)

if(USE_CUDA)
  message(STATUS "Build graphbolt with CUDA support")
  enable_language(CUDA)
  add_definitions(-DGRAPHBOLT_USE_CUDA)
endif()

# For windows, define NOMINMAX to avoid conflict with std::min/max
if(MSVC)
  add_definitions(-DNOMINMAX)
endif()

# Find PyTorch cmake files and PyTorch versions with the python interpreter
# $PYTHON_INTERP ("python3" or "python" if empty)
if(NOT PYTHON_INTERP)
  find_program(PYTHON_INTERP NAMES python3 python)
endif()

message(STATUS "Using Python interpreter: ${PYTHON_INTERP}")

file(TO_NATIVE_PATH ${CMAKE_CURRENT_SOURCE_DIR}/find_cmake.py FIND_CMAKE_PY)
execute_process(
  COMMAND ${PYTHON_INTERP} ${FIND_CMAKE_PY}
  OUTPUT_VARIABLE TORCH_PREFIX_VER
  OUTPUT_STRIP_TRAILING_WHITESPACE
)

message(STATUS "find_cmake.py output: ${TORCH_PREFIX_VER}")
list(GET TORCH_PREFIX_VER 0 TORCH_PREFIX)
list(GET TORCH_PREFIX_VER 1 TORCH_VER)

message(STATUS "Configuring for PyTorch ${TORCH_VER}")
string(REPLACE "." ";" TORCH_VERSION_LIST ${TORCH_VER})

set(Torch_DIR "${TORCH_PREFIX}/Torch")
message(STATUS "Setting directory to ${Torch_DIR}")

find_package(Torch REQUIRED)
set(CMAKE_C_FLAGS "${CMAKE_C_FLAGS} ${TORCH_C_FLAGS}")
set(CMAKE_CXX_FLAGS "${CMAKE_CXX_FLAGS} ${TORCH_CXX_FLAGS}")
set(CMAKE_CXX_FLAGS_DEBUG "${CMAKE_CXX_FLAGS_DEBUG} -O1 -g3 -ggdb -fsanitize=address -static-libasan")

set(LIB_GRAPHBOLT_NAME "graphbolt_pytorch_${TORCH_VER}")

set(BOLT_DIR "${CMAKE_CURRENT_SOURCE_DIR}/src")
set(BOLT_INCLUDE "${CMAKE_CURRENT_SOURCE_DIR}/include")
file(GLOB BOLT_HEADERS ${BOLT_INCLUDE})
file(GLOB BOLT_SRC ${BOLT_DIR}/*.cc)
if(USE_CUDA)
  file(GLOB BOLT_CUDA_SRC
    ${BOLT_DIR}/cuda/*.cu
    ${BOLT_DIR}/cuda/*.cc
  )
  list(APPEND BOLT_SRC ${BOLT_CUDA_SRC})
  if(DEFINED ENV{CUDAARCHS})
    set(CMAKE_CUDA_ARCHITECTURES $ENV{CUDAARCHS})
  endif()
  set(CMAKE_CUDA_ARCHITECTURES_FILTERED ${CMAKE_CUDA_ARCHITECTURES})
  # CUDA extension supports only sm_70 and up (Volta+).
  list(FILTER CMAKE_CUDA_ARCHITECTURES_FILTERED EXCLUDE REGEX "[2-6][0-9]")
  list(LENGTH CMAKE_CUDA_ARCHITECTURES_FILTERED CMAKE_CUDA_ARCHITECTURES_FILTERED_LEN)
  if(CMAKE_CUDA_ARCHITECTURES_FILTERED_LEN EQUAL 0)
    # Build the CUDA extension at least build for Volta.
    set(CMAKE_CUDA_ARCHITECTURES_FILTERED "70")
  endif()
  set(LIB_GRAPHBOLT_CUDA_NAME "${LIB_GRAPHBOLT_NAME}_cuda")
endif()

add_library(${LIB_GRAPHBOLT_NAME} SHARED ${BOLT_SRC} ${BOLT_HEADERS})
include_directories(BEFORE ${BOLT_DIR}
                           ${BOLT_HEADERS}
<<<<<<< HEAD
                           "../third_party/NVTX/c/include"
=======
                           # For CXX20 features:
                           # `std::atomic_ref`, `std::counting_semaphore`
                           "../third_party/cccl/libcudacxx/include"
>>>>>>> 9550f0ec
                           "../third_party/pcg/include"
                           "../third_party/phmap")
target_link_libraries(${LIB_GRAPHBOLT_NAME} "${TORCH_LIBRARIES}")

if(CMAKE_SYSTEM_NAME MATCHES "Linux")
  if(USE_LIBURING)
    add_definitions(-DHAVE_LIBRARY_LIBURING)
    include(ExternalProject)
    set(LIBURING_INSTALL_DIR ${CMAKE_CURRENT_BINARY_DIR}/third_party/liburing)
    set(LIBURING_C_COMPILER "${CMAKE_C_COMPILER} -w")
    ExternalProject_Add(
      liburing
      SOURCE_DIR ${CMAKE_CURRENT_SOURCE_DIR}/../third_party/liburing
      CONFIGURE_COMMAND <SOURCE_DIR>/configure --cc=${LIBURING_C_COMPILER} --cxx=${CMAKE_CXX_COMPILER} --prefix=/
      # In order to avoid the error `error: redefinition of 'struct in6_pktinfo'` on ubi7
      # when building examples, let's build src only.
      BUILD_COMMAND bash -c "make -j 4 -C src/"
      BUILD_IN_SOURCE ON
      INSTALL_COMMAND make install DESTDIR=${LIBURING_INSTALL_DIR}
      BUILD_BYPRODUCTS ${LIBURING_INSTALL_DIR}/lib/liburing.a
      BUILD_BYPRODUCTS ${LIBURING_INSTALL_DIR}/include
      DOWNLOAD_EXTRACT_TIMESTAMP true
    )
    set(LIBURING_INCLUDE ${LIBURING_INSTALL_DIR}/include)
    set(LIBURING ${LIBURING_INSTALL_DIR}/lib/liburing.a)

    target_include_directories(${LIB_GRAPHBOLT_NAME} PRIVATE ${LIBURING_INCLUDE})
    add_dependencies(${LIB_GRAPHBOLT_NAME} liburing)
    target_link_libraries(${LIB_GRAPHBOLT_NAME} ${CMAKE_CURRENT_BINARY_DIR}/third_party/liburing/lib/liburing.a)
    message(STATUS "Build graphbolt with liburing.")
  endif(USE_LIBURING)
endif()

if(USE_CUDA)
  file(GLOB BOLT_CUDA_EXTENSION_SRC
    ${BOLT_DIR}/cuda/extension/*.cu
    ${BOLT_DIR}/cuda/extension/*.cc
  )
  # Until https://github.com/NVIDIA/cccl/issues/1083 is resolved, we need to
  # compile the cuda/extension folder with Volta+ CUDA architectures.
  add_library(${LIB_GRAPHBOLT_CUDA_NAME} STATIC ${BOLT_CUDA_EXTENSION_SRC} ${BOLT_HEADERS})
  target_link_libraries(${LIB_GRAPHBOLT_CUDA_NAME} "${TORCH_LIBRARIES}")

  set_target_properties(${LIB_GRAPHBOLT_NAME} PROPERTIES CUDA_STANDARD 17)
  set_target_properties(${LIB_GRAPHBOLT_CUDA_NAME} PROPERTIES CUDA_STANDARD 17)
  set_target_properties(${LIB_GRAPHBOLT_CUDA_NAME} PROPERTIES CUDA_ARCHITECTURES "${CMAKE_CUDA_ARCHITECTURES_FILTERED}")
  set_target_properties(${LIB_GRAPHBOLT_CUDA_NAME} PROPERTIES POSITION_INDEPENDENT_CODE TRUE)
  message(STATUS "Use external CCCL library for a consistent API and performance for graphbolt.")
  include_directories(BEFORE
                      "../third_party/cccl/thrust"
                      "../third_party/cccl/cub"
                      "../third_party/cuco/include")

  message(STATUS "Use HugeCTR gpu_cache for graphbolt with INCLUDE_DIRS $ENV{GPU_CACHE_INCLUDE_DIRS}.")
  target_include_directories(${LIB_GRAPHBOLT_NAME} PRIVATE $ENV{GPU_CACHE_INCLUDE_DIRS})
  target_link_directories(${LIB_GRAPHBOLT_NAME} PRIVATE ${GPU_CACHE_BUILD_DIR})
  target_link_libraries(${LIB_GRAPHBOLT_NAME} gpu_cache)
  
  get_property(archs TARGET ${LIB_GRAPHBOLT_NAME} PROPERTY CUDA_ARCHITECTURES)
  message(STATUS "CUDA_ARCHITECTURES for graphbolt: ${archs}")

  get_property(archs TARGET ${LIB_GRAPHBOLT_CUDA_NAME} PROPERTY CUDA_ARCHITECTURES)
  message(STATUS "CUDA_ARCHITECTURES for graphbolt extension: ${archs}")

  target_link_libraries(${LIB_GRAPHBOLT_NAME} ${LIB_GRAPHBOLT_CUDA_NAME})
endif()

# The Torch CMake configuration only sets up the path for the MKL library when
# using the conda distribution. The following is a workaround to address this
# when using a standalone installation of MKL.
if(DEFINED MKL_LIBRARIES)
  target_link_directories(${LIB_GRAPHBOLT_NAME} PRIVATE
                          ${MKL_ROOT}/lib/${MKL_ARCH})
endif()<|MERGE_RESOLUTION|>--- conflicted
+++ resolved
@@ -73,13 +73,10 @@
 add_library(${LIB_GRAPHBOLT_NAME} SHARED ${BOLT_SRC} ${BOLT_HEADERS})
 include_directories(BEFORE ${BOLT_DIR}
                            ${BOLT_HEADERS}
-<<<<<<< HEAD
                            "../third_party/NVTX/c/include"
-=======
                            # For CXX20 features:
                            # `std::atomic_ref`, `std::counting_semaphore`
                            "../third_party/cccl/libcudacxx/include"
->>>>>>> 9550f0ec
                            "../third_party/pcg/include"
                            "../third_party/phmap")
 target_link_libraries(${LIB_GRAPHBOLT_NAME} "${TORCH_LIBRARIES}")
