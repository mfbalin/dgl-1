/**
 *   Copyright (c) 2023, GT-TDAlab (Muhammed Fatih Balin & Umit V. Catalyurek)
 *   All rights reserved.
 *
 *   Licensed under the Apache License, Version 2.0 (the "License");
 *   you may not use this file except in compliance with the License.
 *   You may obtain a copy of the License at
 *
 *       http://www.apache.org/licenses/LICENSE-2.0
 *
 *   Unless required by applicable law or agreed to in writing, software
 *   distributed under the License is distributed on an "AS IS" BASIS,
 *   WITHOUT WARRANTIES OR CONDITIONS OF ANY KIND, either express or implied.
 *   See the License for the specific language governing permissions and
 *   limitations under the License.
 *
 * @file partitioned_cache_policy.cc
 * @brief Partitioned cache policy implementation on the CPU.
 */
#include "./partitioned_cache_policy.h"

#include <algorithm>
#include <limits>
#include <numeric>
#include <nvtx3/nvtx3.hpp>

#include "./utils.h"

namespace graphbolt {
namespace storage {

constexpr int kIntGrainSize = 256;

torch::Tensor AddOffset(torch::Tensor keys, int64_t offset) {
  if (offset == 0) return keys;
  auto output = torch::empty_like(
      keys, keys.options().pinned_memory(utils::is_pinned(keys)));
  AT_DISPATCH_INDEX_TYPES(
      keys.scalar_type(), "AddOffset", ([&] {
        auto keys_ptr = keys.data_ptr<index_t>();
        auto output_ptr = output.data_ptr<index_t>();
        graphbolt::parallel_for_each(
            0, keys.numel(), kIntGrainSize, [&](int64_t i) {
              const auto result = keys_ptr[i] + offset;
              if constexpr (!std::is_same_v<index_t, int64_t>) {
                TORCH_CHECK(
                    std::numeric_limits<index_t>::min() <= result &&
                    result <= std::numeric_limits<index_t>::max());
              }
              output_ptr[i] = static_cast<index_t>(result);
            });
      }));
  return output;
}

template <typename CachePolicy>
PartitionedCachePolicy::PartitionedCachePolicy(
    CachePolicy, int64_t capacity, int64_t num_partitions)
    : capacity_(capacity) {
  TORCH_CHECK(num_partitions >= 1, "# partitions need to be positive.");
  for (int64_t i = 0; i < num_partitions; i++) {
    const auto begin = i * capacity / num_partitions;
    const auto end = (i + 1) * capacity / num_partitions;
    policies_.emplace_back(std::make_unique<CachePolicy>(end - begin));
  }
}

std::tuple<torch::Tensor, torch::Tensor, torch::Tensor>
PartitionedCachePolicy::Partition(torch::Tensor keys) {
  NVTX3_FUNC_RANGE();
  const int64_t num_parts = policies_.size();
  torch::Tensor offsets = torch::empty(
      num_parts * num_parts + 1, keys.options().dtype(torch::kInt64));
  auto offsets_ptr = offsets.data_ptr<int64_t>();
  std::fill_n(offsets_ptr, offsets.size(0), int64_t{});
  auto indices = torch::empty_like(keys, keys.options().dtype(torch::kInt64));
  auto part_id = torch::empty_like(keys, keys.options().dtype(torch::kInt32));
  const auto num_keys = keys.size(0);
  auto part_id_ptr = part_id.data_ptr<int32_t>();
  AT_DISPATCH_INDEX_TYPES(
      keys.scalar_type(), "PartitionedCachePolicy::partition", ([&] {
        auto keys_ptr = keys.data_ptr<index_t>();
        namespace gb = graphbolt;
        gb::parallel_for_each(0, num_parts, 1, [&](int64_t tid) {
          const auto begin = tid * num_keys / num_parts;
          const auto end = (tid + 1) * num_keys / num_parts;
          for (int64_t i = begin; i < end; i++) {
            const auto part_id = PartAssignment(keys_ptr[i]);
            offsets_ptr[tid * num_parts + part_id]++;
            part_id_ptr[i] = part_id;
          }
        });
      }));

  // Transpose the offsets tensor, take cumsum and transpose back.
  auto offsets_permuted = torch::empty_like(offsets);
  auto offsets_permuted_ptr = offsets_permuted.data_ptr<int64_t>();
  graphbolt::parallel_for_each(
      0, num_parts * num_parts, kIntGrainSize, [&](int64_t i) {
        const auto part_id = i % num_parts;
        const auto tid = i / num_parts;
        // + 1 so that we have exclusive_scan after torch.cumsum().
        offsets_permuted_ptr[part_id * num_parts + tid + 1] = offsets_ptr[i];
      });
  offsets_permuted_ptr[0] = 0;
  // offsets = offsets_permuted.cumsum(0); @TODO implement this in parallel.
  std::inclusive_scan(
      offsets_permuted_ptr, offsets_permuted_ptr + num_parts * num_parts + 1,
      offsets_ptr);
  offsets_ptr = offsets.data_ptr<int64_t>();
  graphbolt::parallel_for_each(
      0, num_parts * num_parts, kIntGrainSize, [&](int64_t i) {
        const auto part_id = i % num_parts;
        const auto tid = i / num_parts;
        offsets_permuted_ptr[i] = offsets_ptr[part_id * num_parts + tid];
      });
  auto indices_ptr = indices.data_ptr<int64_t>();
  auto permuted_keys = torch::empty_like(keys);
  auto offsets_sliced = torch::empty(num_parts + 1, offsets.options());
  auto offsets_sliced_ptr = offsets_sliced.data_ptr<int64_t>();
  offsets_sliced_ptr[0] = 0;
  AT_DISPATCH_INDEX_TYPES(
      keys.scalar_type(), "PartitionedCachePolicy::partition", ([&] {
        auto keys_ptr = keys.data_ptr<index_t>();
        auto permuted_keys_ptr = permuted_keys.data_ptr<index_t>();
        namespace gb = graphbolt;
        gb::parallel_for_each(0, num_parts, 1, [&](int64_t tid) {
          const auto begin = tid * num_keys / num_parts;
          const auto end = (tid + 1) * num_keys / num_parts;
          for (int64_t i = begin; i < end; i++) {
            const auto part_id = part_id_ptr[i];
            auto& offset = offsets_permuted_ptr[tid * num_parts + part_id];
            indices_ptr[offset] = i;
            permuted_keys_ptr[offset++] = keys_ptr[i];
          }
          offsets_sliced_ptr[tid + 1] = offsets_ptr[(tid + 1) * num_parts];
        });
      }));
  return {offsets_sliced, indices, permuted_keys};
}

std::tuple<
    torch::Tensor, torch::Tensor, torch::Tensor, torch::Tensor, torch::Tensor,
    torch::Tensor>
<<<<<<< HEAD
PartitionedCachePolicy::Query(torch::Tensor keys) {
  NVTX3_FUNC_RANGE();
=======
PartitionedCachePolicy::Query(torch::Tensor keys, const int64_t offset) {
  keys = AddOffset(keys, offset);
>>>>>>> 37d1064c
  if (policies_.size() == 1) {
    std::lock_guard lock(mtx_);
    auto [positions, output_indices, missing_keys, found_pointers] =
        policies_[0]->Query(keys);
    auto found_and_missing_offsets = torch::empty(4, found_pointers.options());
    auto found_and_missing_offsets_ptr =
        found_and_missing_offsets.data_ptr<int64_t>();
    // Found offsets part.
    found_and_missing_offsets_ptr[0] = 0;
    found_and_missing_offsets_ptr[1] = found_pointers.size(0);
    // Missing offsets part.
    found_and_missing_offsets_ptr[2] = 0;
    found_and_missing_offsets_ptr[3] = missing_keys.size(0);
    auto found_offsets = found_and_missing_offsets.slice(0, 0, 2);
    auto missing_offsets = found_and_missing_offsets.slice(0, 2);
    missing_keys = AddOffset(missing_keys, -offset);
    return {positions,      output_indices, missing_keys,
            found_pointers, found_offsets,  missing_offsets};
  };
  torch::Tensor offsets, indices, permuted_keys;
  std::tie(offsets, indices, permuted_keys) = Partition(keys);
  auto offsets_ptr = offsets.data_ptr<int64_t>();
  auto indices_ptr = indices.data_ptr<int64_t>();
  std::vector<
      std::tuple<torch::Tensor, torch::Tensor, torch::Tensor, torch::Tensor>>
      results(policies_.size());
  torch::Tensor result_offsets_tensor =
      torch::empty(policies_.size() * 2 + 1, offsets.options());
  auto result_offsets = result_offsets_tensor.data_ptr<int64_t>();
  namespace gb = graphbolt;
  {
    std::lock_guard lock(mtx_);
    gb::parallel_for_each(0, policies_.size(), 1, [&](int64_t tid) {
      nvtx3::scoped_range loop{"Query on: " + std::to_string(tid)};
      const auto begin = offsets_ptr[tid];
      const auto end = offsets_ptr[tid + 1];
      results[tid] =
          policies_.at(tid)->Query(permuted_keys.slice(0, begin, end));
      result_offsets[tid] = std::get<0>(results[tid]).size(0);
      result_offsets[tid + policies_.size()] =
          std::get<2>(results[tid]).size(0);
    });
  }
  std::exclusive_scan(
      result_offsets, result_offsets + result_offsets_tensor.size(0),
      result_offsets, 0);
  torch::Tensor positions = torch::empty(
      result_offsets[policies_.size()],
      std::get<0>(results[0]).options().pinned_memory(utils::is_pinned(keys)));
  torch::Tensor output_indices = torch::empty_like(
      indices, indices.options().pinned_memory(utils::is_pinned(keys)));
  torch::Tensor missing_keys = torch::empty(
      indices.size(0) - positions.size(0),
      std::get<2>(results[0]).options().pinned_memory(utils::is_pinned(keys)));
  torch::Tensor found_pointers = torch::empty(
      positions.size(0),
      std::get<3>(results[0]).options().pinned_memory(utils::is_pinned(keys)));
  auto missing_offsets =
      torch::empty(policies_.size() + 1, result_offsets_tensor.options());
  auto output_indices_ptr = output_indices.data_ptr<int64_t>();
  auto missing_offsets_ptr = missing_offsets.data_ptr<int64_t>();
  missing_offsets_ptr[0] = 0;
  gb::parallel_for_each(0, policies_.size(), 1, [&](int64_t tid) {
    auto out_index_ptr = indices_ptr + offsets_ptr[tid];
    auto begin = result_offsets[tid];
    auto end = result_offsets[tid + 1];
    const auto num_selected = end - begin;
    auto indices_ptr = std::get<1>(results[tid]).data_ptr<int64_t>();
    for (int64_t i = 0; i < num_selected; i++) {
      output_indices_ptr[begin + i] = out_index_ptr[indices_ptr[i]];
    }
    auto selected_positions_ptr = std::get<0>(results[tid]).data_ptr<int64_t>();
    std::transform(
        selected_positions_ptr, selected_positions_ptr + num_selected,
        positions.data_ptr<int64_t>() + begin,
        [off = tid * capacity_ / policies_.size()](auto x) { return x + off; });
    auto selected_pointers_ptr = std::get<3>(results[tid]).data_ptr<int64_t>();
    std::copy(
        selected_pointers_ptr, selected_pointers_ptr + num_selected,
        found_pointers.data_ptr<int64_t>() + begin);
    begin = result_offsets[policies_.size() + tid];
    end = result_offsets[policies_.size() + tid + 1];
    missing_offsets[tid + 1] = end - result_offsets[policies_.size()];
    const auto num_missing = end - begin;
    for (int64_t i = 0; i < num_missing; i++) {
      output_indices_ptr[begin + i] =
          out_index_ptr[indices_ptr[i + num_selected]];
    }
    std::memcpy(
        reinterpret_cast<std::byte*>(missing_keys.data_ptr()) +
            (begin - positions.size(0)) * missing_keys.element_size(),
        std::get<2>(results[tid]).data_ptr(),
        num_missing * missing_keys.element_size());
  });
  auto found_offsets = result_offsets_tensor.slice(0, 0, policies_.size() + 1);
  missing_keys = AddOffset(missing_keys, -offset);
  return std::make_tuple(
      positions, output_indices, missing_keys, found_pointers, found_offsets,
      missing_offsets);
}

c10::intrusive_ptr<Future<std::vector<torch::Tensor>>>
PartitionedCachePolicy::QueryAsync(torch::Tensor keys, const int64_t offset) {
  return async([=] {
    auto
        [positions, output_indices, missing_keys, found_pointers, found_offsets,
         missing_offsets] = Query(keys, offset);
    return std::vector{positions,      output_indices, missing_keys,
                       found_pointers, found_offsets,  missing_offsets};
  });
}

std::tuple<
    torch::Tensor, torch::Tensor, torch::Tensor, torch::Tensor, torch::Tensor,
    torch::Tensor>
<<<<<<< HEAD
PartitionedCachePolicy::QueryAndReplace(torch::Tensor keys) {
  NVTX3_FUNC_RANGE();
=======
PartitionedCachePolicy::QueryAndReplace(
    torch::Tensor keys, const int64_t offset) {
  keys = AddOffset(keys, offset);
>>>>>>> 37d1064c
  if (policies_.size() == 1) {
    std::lock_guard lock(mtx_);
    auto [positions, output_indices, pointers, missing_keys] =
        policies_[0]->QueryAndReplace(keys);
    auto found_and_missing_offsets = torch::empty(4, pointers.options());
    auto found_and_missing_offsets_ptr =
        found_and_missing_offsets.data_ptr<int64_t>();
    // Found offsets part.
    found_and_missing_offsets_ptr[0] = 0;
    found_and_missing_offsets_ptr[1] = keys.size(0) - missing_keys.size(0);
    // Missing offsets part.
    found_and_missing_offsets_ptr[2] = 0;
    found_and_missing_offsets_ptr[3] = missing_keys.size(0);
    auto found_offsets = found_and_missing_offsets.slice(0, 0, 2);
    auto missing_offsets = found_and_missing_offsets.slice(0, 2);
    missing_keys = AddOffset(missing_keys, -offset);
    return {positions,    output_indices, pointers,
            missing_keys, found_offsets,  missing_offsets};
  }
  torch::Tensor offsets, indices, permuted_keys;
  std::tie(offsets, indices, permuted_keys) = Partition(keys);
  auto offsets_ptr = offsets.data_ptr<int64_t>();
  auto indices_ptr = indices.data_ptr<int64_t>();
  std::vector<
      std::tuple<torch::Tensor, torch::Tensor, torch::Tensor, torch::Tensor>>
      results(policies_.size());
  torch::Tensor result_offsets_tensor =
      torch::empty(policies_.size() * 2 + 1, offsets.options());
  auto result_offsets = result_offsets_tensor.data_ptr<int64_t>();
  namespace gb = graphbolt;
  {
    std::lock_guard lock(mtx_);
    gb::parallel_for_each(0, policies_.size(), 1, [&](int64_t tid) {
      nvtx3::scoped_range loop{"QR on: " + std::to_string(tid)};
      const auto begin = offsets_ptr[tid];
      const auto end = offsets_ptr[tid + 1];
      results[tid] = policies_.at(tid)->QueryAndReplace(
          permuted_keys.slice(0, begin, end));
      const auto missing_cnt = std::get<3>(results[tid]).size(0);
      result_offsets[tid] = end - begin - missing_cnt;
      result_offsets[tid + policies_.size()] = missing_cnt;
    });
  }
  std::exclusive_scan(
      result_offsets, result_offsets + result_offsets_tensor.size(0),
      result_offsets, 0);
  torch::Tensor positions = torch::empty(
      keys.size(0),
      std::get<0>(results[0]).options().pinned_memory(utils::is_pinned(keys)));
  torch::Tensor output_indices = torch::empty_like(
      indices, indices.options().pinned_memory(utils::is_pinned(keys)));
  torch::Tensor pointers = torch::empty(
      keys.size(0),
      std::get<2>(results[0]).options().pinned_memory(utils::is_pinned(keys)));
  torch::Tensor missing_keys = torch::empty(
      result_offsets[2 * policies_.size()] - result_offsets[policies_.size()],
      std::get<3>(results[0]).options().pinned_memory(utils::is_pinned(keys)));
  auto missing_offsets =
      torch::empty(policies_.size() + 1, result_offsets_tensor.options());
  auto positions_ptr = positions.data_ptr<int64_t>();
  auto output_indices_ptr = output_indices.data_ptr<int64_t>();
  auto pointers_ptr = pointers.data_ptr<int64_t>();
  auto missing_offsets_ptr = missing_offsets.data_ptr<int64_t>();
  missing_offsets_ptr[0] = 0;
  gb::parallel_for_each(0, policies_.size(), 1, [&](int64_t tid) {
    auto out_index_ptr = indices_ptr + offsets_ptr[tid];
    auto begin = result_offsets[tid];
    auto end = result_offsets[tid + 1];
    const auto num_selected = end - begin;
    auto indices_ptr = std::get<1>(results[tid]).data_ptr<int64_t>();
    for (int64_t i = 0; i < num_selected; i++) {
      output_indices_ptr[begin + i] = out_index_ptr[indices_ptr[i]];
    }
    auto selected_positions_ptr = std::get<0>(results[tid]).data_ptr<int64_t>();
    std::transform(
        selected_positions_ptr, selected_positions_ptr + num_selected,
        positions_ptr + begin,
        [off = tid * capacity_ / policies_.size()](auto x) { return x + off; });
    auto selected_pointers_ptr = std::get<2>(results[tid]).data_ptr<int64_t>();
    std::copy(
        selected_pointers_ptr, selected_pointers_ptr + num_selected,
        pointers_ptr + begin);
    begin = result_offsets[policies_.size() + tid];
    end = result_offsets[policies_.size() + tid + 1];
    missing_offsets[tid + 1] = end - result_offsets[policies_.size()];
    const auto num_missing = end - begin;
    for (int64_t i = 0; i < num_missing; i++) {
      output_indices_ptr[begin + i] =
          out_index_ptr[indices_ptr[i + num_selected]];
    }
    auto missing_positions_ptr = selected_positions_ptr + num_selected;
    std::transform(
        missing_positions_ptr, missing_positions_ptr + num_missing,
        positions_ptr + begin,
        [off = tid * capacity_ / policies_.size()](auto x) { return x + off; });
    auto missing_pointers_ptr = selected_pointers_ptr + num_selected;
    std::copy(
        missing_pointers_ptr, missing_pointers_ptr + num_missing,
        pointers_ptr + begin);
    std::memcpy(
        reinterpret_cast<std::byte*>(missing_keys.data_ptr()) +
            (begin - result_offsets[policies_.size()]) *
                missing_keys.element_size(),
        std::get<3>(results[tid]).data_ptr(),
        num_missing * missing_keys.element_size());
  });
  auto found_offsets = result_offsets_tensor.slice(0, 0, policies_.size() + 1);
  missing_keys = AddOffset(missing_keys, -offset);
  return std::make_tuple(
      positions, output_indices, pointers, missing_keys, found_offsets,
      missing_offsets);
}

c10::intrusive_ptr<Future<std::vector<torch::Tensor>>>
PartitionedCachePolicy::QueryAndReplaceAsync(
    torch::Tensor keys, const int64_t offset) {
  return async([=] {
    auto
        [positions, output_indices, pointers, missing_keys, found_offsets,
         missing_offsets] = QueryAndReplace(keys, offset);
    return std::vector{positions,    output_indices, pointers,
                       missing_keys, found_offsets,  missing_offsets};
  });
}

std::tuple<torch::Tensor, torch::Tensor, torch::Tensor>
PartitionedCachePolicy::Replace(
<<<<<<< HEAD
    torch::Tensor keys, torch::optional<torch::Tensor> offsets) {
  NVTX3_FUNC_RANGE();
=======
    torch::Tensor keys, torch::optional<torch::Tensor> offsets,
    const int64_t offset) {
  keys = AddOffset(keys, offset);
>>>>>>> 37d1064c
  if (policies_.size() == 1) {
    std::lock_guard lock(mtx_);
    auto [positions, pointers] = policies_[0]->Replace(keys);
    if (!offsets.has_value()) {
      offsets = torch::empty(2, pointers.options());
      auto offsets_ptr = offsets->data_ptr<int64_t>();
      offsets_ptr[0] = 0;
      offsets_ptr[1] = pointers.size(0);
    }
    return {positions, pointers, *offsets};
  }
  const auto offsets_provided = offsets.has_value();
  torch::Tensor indices, permuted_keys;
  if (!offsets_provided) {
    std::tie(offsets, indices, permuted_keys) = Partition(keys);
  } else {
    permuted_keys = keys;
  }
  auto output_positions = torch::empty_like(
      keys, keys.options()
                .dtype(torch::kInt64)
                .pinned_memory(utils::is_pinned(keys)));
  auto output_pointers = torch::empty_like(
      keys, keys.options()
                .dtype(torch::kInt64)
                .pinned_memory(utils::is_pinned(keys)));
  auto offsets_ptr = offsets->data_ptr<int64_t>();
  auto indices_ptr = offsets_provided ? nullptr : indices.data_ptr<int64_t>();
  auto output_positions_ptr = output_positions.data_ptr<int64_t>();
  auto output_pointers_ptr = output_pointers.data_ptr<int64_t>();
  namespace gb = graphbolt;
  std::unique_lock lock(mtx_);
  std::atomic<size_t> semaphore = policies_.size();
  gb::parallel_for_each(0, policies_.size(), 1, [&](int64_t tid) {
    const auto begin = offsets_ptr[tid];
    const auto end = offsets_ptr[tid + 1];
    torch::Tensor positions, pointers;
    {
      nvtx3::scoped_range loop{"Replace on: " + std::to_string(tid)};
      std::tie(positions, pointers) =
          policies_.at(tid)->Replace(permuted_keys.slice(0, begin, end));
    }
    const auto ticket = semaphore.fetch_add(-1, std::memory_order_release) - 1;
    if (ticket == 0) {
      // This thread was the last thread in the critical region.
      lock.unlock();
    }
    auto positions_ptr = positions.data_ptr<int64_t>();
    const auto off = tid * capacity_ / policies_.size();
    if (indices_ptr) {
      for (int64_t i = 0; i < positions.size(0); i++) {
        output_positions_ptr[indices_ptr[begin + i]] = positions_ptr[i] + off;
      }
    } else {
      std::transform(
          positions_ptr, positions_ptr + positions.size(0),
          output_positions_ptr + begin, [off](auto x) { return x + off; });
    }
    auto pointers_ptr = pointers.data_ptr<int64_t>();
    std::copy(
        pointers_ptr, pointers_ptr + pointers.size(0),
        output_pointers_ptr + begin);
  });
  return {output_positions, output_pointers, *offsets};
}

c10::intrusive_ptr<Future<std::vector<torch::Tensor>>>
PartitionedCachePolicy::ReplaceAsync(
    torch::Tensor keys, torch::optional<torch::Tensor> offsets,
    const int64_t offset) {
  return async([=] {
    auto [positions, pointers, offsets_out] = Replace(keys, offsets, offset);
    return std::vector{positions, pointers, offsets_out};
  });
}

template <bool write>
void PartitionedCachePolicy::ReadingWritingCompletedImpl(
    torch::Tensor pointers, torch::Tensor offsets) {
  nvtx3::scoped_range loop{"ReadWrite: " + std::to_string(write)};
  if (policies_.size() == 1) {
    if constexpr (write)
      policies_[0]->WritingCompleted(pointers);
    else
      policies_[0]->ReadingCompleted(pointers);
    return;
  }
  auto offsets_ptr = offsets.data_ptr<int64_t>();
  namespace gb = graphbolt;
  gb::parallel_for_each(0, policies_.size(), 1, [&](int64_t tid) {
    nvtx3::scoped_range loop{
        "ReadWrite: " + std::to_string(write) + ", on: " + std::to_string(tid)};
    const auto begin = offsets_ptr[tid];
    const auto end = offsets_ptr[tid + 1];
    if constexpr (write)
      policies_.at(tid)->WritingCompleted(pointers.slice(0, begin, end));
    else
      policies_.at(tid)->ReadingCompleted(pointers.slice(0, begin, end));
  });
}

void PartitionedCachePolicy::ReadingCompleted(
    torch::Tensor pointers, torch::Tensor offsets) {
  ReadingWritingCompletedImpl<false>(pointers, offsets);
}

void PartitionedCachePolicy::WritingCompleted(
    torch::Tensor pointers, torch::Tensor offsets) {
  ReadingWritingCompletedImpl<true>(pointers, offsets);
}

c10::intrusive_ptr<Future<void>> PartitionedCachePolicy::ReadingCompletedAsync(
    torch::Tensor pointers, torch::Tensor offsets) {
  return async([=] { return ReadingCompleted(pointers, offsets); });
}

c10::intrusive_ptr<Future<void>> PartitionedCachePolicy::WritingCompletedAsync(
    torch::Tensor pointers, torch::Tensor offsets) {
  return async([=] { return WritingCompleted(pointers, offsets); });
}

template <typename CachePolicy>
c10::intrusive_ptr<PartitionedCachePolicy> PartitionedCachePolicy::Create(
    int64_t capacity, int64_t num_partitions) {
  static_assert(std::is_base_of_v<BaseCachePolicy, CachePolicy>);
  return c10::make_intrusive<PartitionedCachePolicy>(
      CachePolicy(), capacity, num_partitions);
}

template c10::intrusive_ptr<PartitionedCachePolicy>
    PartitionedCachePolicy::Create<S3FifoCachePolicy>(int64_t, int64_t);
template c10::intrusive_ptr<PartitionedCachePolicy>
    PartitionedCachePolicy::Create<SieveCachePolicy>(int64_t, int64_t);
template c10::intrusive_ptr<PartitionedCachePolicy>
    PartitionedCachePolicy::Create<LruCachePolicy>(int64_t, int64_t);
template c10::intrusive_ptr<PartitionedCachePolicy>
    PartitionedCachePolicy::Create<ClockCachePolicy>(int64_t, int64_t);

}  // namespace storage
}  // namespace graphbolt<|MERGE_RESOLUTION|>--- conflicted
+++ resolved
@@ -142,13 +142,9 @@
 std::tuple<
     torch::Tensor, torch::Tensor, torch::Tensor, torch::Tensor, torch::Tensor,
     torch::Tensor>
-<<<<<<< HEAD
-PartitionedCachePolicy::Query(torch::Tensor keys) {
+PartitionedCachePolicy::Query(torch::Tensor keys, const int64_t offset) {
   NVTX3_FUNC_RANGE();
-=======
-PartitionedCachePolicy::Query(torch::Tensor keys, const int64_t offset) {
   keys = AddOffset(keys, offset);
->>>>>>> 37d1064c
   if (policies_.size() == 1) {
     std::lock_guard lock(mtx_);
     auto [positions, output_indices, missing_keys, found_pointers] =
@@ -264,14 +260,10 @@
 std::tuple<
     torch::Tensor, torch::Tensor, torch::Tensor, torch::Tensor, torch::Tensor,
     torch::Tensor>
-<<<<<<< HEAD
-PartitionedCachePolicy::QueryAndReplace(torch::Tensor keys) {
-  NVTX3_FUNC_RANGE();
-=======
 PartitionedCachePolicy::QueryAndReplace(
     torch::Tensor keys, const int64_t offset) {
+  NVTX3_FUNC_RANGE();
   keys = AddOffset(keys, offset);
->>>>>>> 37d1064c
   if (policies_.size() == 1) {
     std::lock_guard lock(mtx_);
     auto [positions, output_indices, pointers, missing_keys] =
@@ -399,14 +391,10 @@
 
 std::tuple<torch::Tensor, torch::Tensor, torch::Tensor>
 PartitionedCachePolicy::Replace(
-<<<<<<< HEAD
-    torch::Tensor keys, torch::optional<torch::Tensor> offsets) {
-  NVTX3_FUNC_RANGE();
-=======
     torch::Tensor keys, torch::optional<torch::Tensor> offsets,
     const int64_t offset) {
+  NVTX3_FUNC_RANGE();
   keys = AddOffset(keys, offset);
->>>>>>> 37d1064c
   if (policies_.size() == 1) {
     std::lock_guard lock(mtx_);
     auto [positions, pointers] = policies_[0]->Replace(keys);
