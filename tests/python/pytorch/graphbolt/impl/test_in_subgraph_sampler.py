--- conflicted
+++ resolved
@@ -178,15 +178,9 @@
         "N1:R2:N0": (torch.LongTensor([0, 1]), torch.LongTensor([0, 1])),
         "N1:R3:N1": (torch.LongTensor([]), torch.LongTensor([])),
     }
-<<<<<<< HEAD
-    for etype, pairs in mn.sampled_subgraphs[0].node_pairs.items():
+    for etype, pairs in mn.sampled_subgraphs[0].sampled_csc.items():
         assert torch.equal(pairs[0], expected_node_pairs[etype][0].to(F.ctx()))
         assert torch.equal(pairs[1], expected_node_pairs[etype][1].to(F.ctx()))
-=======
-    for etype, pairs in mn.sampled_subgraphs[0].sampled_csc.items():
-        assert torch.equal(pairs[0], expected_node_pairs[etype][0])
-        assert torch.equal(pairs[1], expected_node_pairs[etype][1])
->>>>>>> d6bf0387
 
     mn = next(it)
     assert mn.seed_nodes == {
@@ -199,15 +193,9 @@
         "N1:R2:N0": (torch.LongTensor([1]), torch.LongTensor([0])),
         "N1:R3:N1": (torch.LongTensor([]), torch.LongTensor([])),
     }
-<<<<<<< HEAD
-    for etype, pairs in mn.sampled_subgraphs[0].node_pairs.items():
+    for etype, pairs in mn.sampled_subgraphs[0].sampled_csc.items():
         assert torch.equal(pairs[0], expected_node_pairs[etype][0].to(F.ctx()))
         assert torch.equal(pairs[1], expected_node_pairs[etype][1].to(F.ctx()))
-=======
-    for etype, pairs in mn.sampled_subgraphs[0].sampled_csc.items():
-        assert torch.equal(pairs[0], expected_node_pairs[etype][0])
-        assert torch.equal(pairs[1], expected_node_pairs[etype][1])
->>>>>>> d6bf0387
 
     mn = next(it)
     assert torch.equal(
@@ -219,20 +207,14 @@
         "N1:R2:N0": (torch.LongTensor([]), torch.LongTensor([])),
         "N1:R3:N1": (torch.LongTensor([1, 2, 0]), torch.LongTensor([0, 1, 1])),
     }
-<<<<<<< HEAD
     if graph.csc_indptr.is_cuda:
         expected_node_pairs["N0:R1:N1"] = (
             torch.LongTensor([1, 0]),
             torch.LongTensor([0, 1]),
         )
-    for etype, pairs in mn.sampled_subgraphs[0].node_pairs.items():
+    for etype, pairs in mn.sampled_subgraphs[0].sampled_csc.items():
         assert torch.equal(pairs[0], expected_node_pairs[etype][0].to(F.ctx()))
         assert torch.equal(pairs[1], expected_node_pairs[etype][1].to(F.ctx()))
-=======
-    for etype, pairs in mn.sampled_subgraphs[0].sampled_csc.items():
-        assert torch.equal(pairs[0], expected_node_pairs[etype][0])
-        assert torch.equal(pairs[1], expected_node_pairs[etype][1])
->>>>>>> d6bf0387
 
 
 def test_InSubgraphSampler_homo():
@@ -275,34 +257,20 @@
         torch.tensor([0, 3]).to(F.ctx()),
     )
     assert torch.equal(
-<<<<<<< HEAD
-        original_indices(mn), torch.tensor([0, 1, 4]).to(F.ctx())
-=======
-        mn.sampled_subgraphs[0].sampled_csc.indptr, torch.tensor([0, 3])
->>>>>>> d6bf0387
+        mn.sampled_subgraphs[0].sampled_csc.indptr, torch.tensor([0, 3]).to(F.ctx())
     )
 
     mn = next(it)
     assert torch.equal(mn.seed_nodes, torch.LongTensor([5]).to(F.ctx()))
     assert torch.equal(
-<<<<<<< HEAD
-        mn.sampled_subgraphs[0].node_pairs.indptr,
-        torch.tensor([0, 2]).to(F.ctx()),
-=======
-        mn.sampled_subgraphs[0].sampled_csc.indptr, torch.tensor([0, 2])
->>>>>>> d6bf0387
+        mn.sampled_subgraphs[0].sampled_csc.indptr, torch.tensor([0, 2]).to(F.ctx())
     )
     assert torch.equal(original_indices(mn), torch.tensor([1, 4]).to(F.ctx()))
 
     mn = next(it)
     assert torch.equal(mn.seed_nodes, torch.LongTensor([3]).to(F.ctx()))
     assert torch.equal(
-<<<<<<< HEAD
-        mn.sampled_subgraphs[0].node_pairs.indptr,
-        torch.tensor([0, 2]).to(F.ctx()),
-=======
-        mn.sampled_subgraphs[0].sampled_csc.indptr, torch.tensor([0, 2])
->>>>>>> d6bf0387
+        mn.sampled_subgraphs[0].sampled_csc.indptr, torch.tensor([0, 2]).to(F.ctx())
     )
     assert torch.equal(original_indices(mn), torch.tensor([1, 2]).to(F.ctx()))
 
@@ -363,15 +331,8 @@
     it = iter(in_subgraph_sampler)
 
     mn = next(it)
-<<<<<<< HEAD
-    assert torch.equal(
-        mn.seed_nodes["N0"], torch.LongTensor([1, 0]).to(F.ctx())
-    )
-    expected_node_pairs = {
-=======
-    assert torch.equal(mn.seed_nodes["N0"], torch.LongTensor([1, 0]))
+    assert torch.equal(mn.seed_nodes["N0"], torch.LongTensor([1, 0]).to(F.ctx()))
     expected_sampled_csc = {
->>>>>>> d6bf0387
         "N0:R0:N0": gb.CSCFormatBase(
             indptr=torch.LongTensor([0, 1, 3]),
             indices=torch.LongTensor([2, 1, 0]),
@@ -386,19 +347,9 @@
             indptr=torch.LongTensor([0]), indices=torch.LongTensor([])
         ),
     }
-<<<<<<< HEAD
-    for etype, pairs in mn.sampled_subgraphs[0].node_pairs.items():
-        assert torch.equal(
-            pairs.indices, expected_node_pairs[etype].indices.to(F.ctx())
-        )
-        assert torch.equal(
-            pairs.indptr, expected_node_pairs[etype].indptr.to(F.ctx())
-        )
-=======
-    for etype, pairs in mn.sampled_subgraphs[0].sampled_csc.items():
-        assert torch.equal(pairs.indices, expected_sampled_csc[etype].indices)
-        assert torch.equal(pairs.indptr, expected_sampled_csc[etype].indptr)
->>>>>>> d6bf0387
+    for etype, pairs in mn.sampled_subgraphs[0].sampled_csc.items():
+        assert torch.equal(pairs.indices, expected_sampled_csc[etype].indices.to(F.ctx()))
+        assert torch.equal(pairs.indptr, expected_sampled_csc[etype].indptr.to(F.ctx()))
 
     mn = next(it)
     assert mn.seed_nodes == {
@@ -419,29 +370,13 @@
             indptr=torch.LongTensor([0, 0]), indices=torch.LongTensor([])
         ),
     }
-<<<<<<< HEAD
-    for etype, pairs in mn.sampled_subgraphs[0].node_pairs.items():
-        assert torch.equal(
-            pairs.indices, expected_node_pairs[etype].indices.to(F.ctx())
-        )
-        assert torch.equal(
-            pairs.indptr, expected_node_pairs[etype].indptr.to(F.ctx())
-        )
-
-    mn = next(it)
-    assert torch.equal(
-        mn.seed_nodes["N1"], torch.LongTensor([2, 1]).to(F.ctx())
-    )
-    expected_node_pairs = {
-=======
-    for etype, pairs in mn.sampled_subgraphs[0].sampled_csc.items():
-        assert torch.equal(pairs.indices, expected_sampled_csc[etype].indices)
-        assert torch.equal(pairs.indptr, expected_sampled_csc[etype].indptr)
-
-    mn = next(it)
-    assert torch.equal(mn.seed_nodes["N1"], torch.LongTensor([2, 1]))
+    for etype, pairs in mn.sampled_subgraphs[0].sampled_csc.items():
+        assert torch.equal(pairs.indices, expected_sampled_csc[etype].indices.to(F.ctx()))
+        assert torch.equal(pairs.indptr, expected_sampled_csc[etype].indptr.to(F.ctx()))
+
+    mn = next(it)
+    assert torch.equal(mn.seed_nodes["N1"], torch.LongTensor([2, 1]).to(F.ctx()))
     expected_sampled_csc = {
->>>>>>> d6bf0387
         "N0:R0:N0": gb.CSCFormatBase(
             indptr=torch.LongTensor([0]), indices=torch.LongTensor([])
         ),
@@ -456,20 +391,10 @@
             indices=torch.LongTensor([1, 2, 0]),
         ),
     }
-<<<<<<< HEAD
     if graph.csc_indptr.is_cuda:
         expected_node_pairs["N0:R1:N1"] = gb.CSCFormatBase(
             indptr=torch.LongTensor([0, 1, 2]), indices=torch.LongTensor([1, 0])
         )
-    for etype, pairs in mn.sampled_subgraphs[0].node_pairs.items():
-        assert torch.equal(
-            pairs.indices, expected_node_pairs[etype].indices.to(F.ctx())
-        )
-        assert torch.equal(
-            pairs.indptr, expected_node_pairs[etype].indptr.to(F.ctx())
-        )
-=======
-    for etype, pairs in mn.sampled_subgraphs[0].sampled_csc.items():
-        assert torch.equal(pairs.indices, expected_sampled_csc[etype].indices)
-        assert torch.equal(pairs.indptr, expected_sampled_csc[etype].indptr)
->>>>>>> d6bf0387
+    for etype, pairs in mn.sampled_subgraphs[0].sampled_csc.items():
+        assert torch.equal(pairs.indices, expected_sampled_csc[etype].indices.to(F.ctx()))
+        assert torch.equal(pairs.indptr, expected_sampled_csc[etype].indptr.to(F.ctx()))