--- conflicted
+++ resolved
@@ -47,13 +47,8 @@
     SetSeed(rd());
   }
 
-<<<<<<< HEAD
-  /*! \brief Constructor with given seed */
+  /** @brief Constructor with given seed */
   explicit RandomEngine(uint32_t seed, uint32_t stream=GetThreadId()) { SetSeed(seed, stream); }
-=======
-  /** @brief Constructor with given seed */
-  explicit RandomEngine(uint32_t seed) { SetSeed(seed); }
->>>>>>> c53deb26
 
   /** @brief Get the thread-local random number generator instance */
   static RandomEngine* ThreadLocal() {
@@ -63,14 +58,7 @@
   /**
    * @brief Set the seed of this random number generator
    */
-<<<<<<< HEAD
   void SetSeed(uint32_t seed, uint32_t stream=GetThreadId()) { rng_.seed(seed, stream); }
-=======
-  void SetSeed(uint32_t seed) {
-    std::seed_seq seq{seed, GetThreadId()};
-    rng_.seed(seq);
-  }
->>>>>>> c53deb26
 
   /**
    * @brief Generate an arbitrary random 32-bit integer.
