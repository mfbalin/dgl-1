--- conflicted
+++ resolved
@@ -172,43 +172,21 @@
   // Indicator for index error.
   std::atomic<int> error_flag{};
   std::atomic<int64_t> work_queue{};
-<<<<<<< HEAD
-  std::atomic_flag exiting_first = ATOMIC_FLAG_INIT;
-  // Consume a slot so that parallel_for is called only if there are available
-  // queues.
-  semaphore_.acquire();
-  std::atomic<int> num_semaphore_acquisitions = 1;
-  graphbolt::parallel_for_each_interop(0, num_thread_, 1, [&](int thread_id) {
-    nvtx3::scoped_range loop{"IOWorker: " + std::to_string(thread_id)};
-=======
   // Construct a QueueAndBufferAcquirer object so that the worker threads can
   // share the available queues and buffers.
   QueueAndBufferAcquirer queue_source(this);
-  graphbolt::parallel_for_each_interop(0, num_thread_, 1, [&](int) {
->>>>>>> 37d1064c
+  graphbolt::parallel_for_each_interop(0, num_thread_, 1, [&](int thread_id) {
+    nvtx3::scoped_range loop{"IOWorker: " + std::to_string(thread_id)};
     // The completion queue might contain 4 * kGroupSize while we may submit
     // 4 * kGroupSize more. No harm in overallocation here.
     CircularQueue<ReadRequest> read_queue(8 * kGroupSize);
     int64_t num_submitted = 0;
     int64_t num_completed = 0;
-<<<<<<< HEAD
-    {
-      // We consume a slot from the semaphore to use a queue.
-      semaphore_.acquire();
-      num_semaphore_acquisitions.fetch_add(1, std::memory_order_relaxed);
-      std::lock_guard lock(available_queues_mtx_);
-      TORCH_CHECK(!available_queues_.empty());
-      thread_id = available_queues_.back();
-      available_queues_.pop_back();
-    }
+    auto [acquired_queue_handle, read_buffer_source2] = queue_source.get();
     nvtx3::scoped_range loop2{"IOWorkerLocked: " + std::to_string(thread_id)};
-    auto &io_uring_queue = io_uring_queue_[thread_id];
-=======
-    auto [acquired_queue_handle, read_buffer_source2] = queue_source.get();
     auto &io_uring_queue = acquired_queue_handle.get();
     // Capturing structured binding is available only in C++20, so we rename.
     auto read_buffer_source = read_buffer_source2;
->>>>>>> 37d1064c
     auto submit_fn = [&](int64_t submission_minimum_batch_size) {
       if (read_queue.Size() < submission_minimum_batch_size) return;
       TORCH_CHECK(  // Check for sqe overflow.
