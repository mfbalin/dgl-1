--- conflicted
+++ resolved
@@ -78,13 +78,8 @@
 
 template <typename CachePolicy>
 std::tuple<torch::Tensor, torch::Tensor, torch::Tensor, torch::Tensor>
-<<<<<<< HEAD
-BaseCachePolicy::QueryAndThenReplaceImpl(
-    CachePolicy& policy, torch::Tensor keys) {
+BaseCachePolicy::QueryAndReplaceImpl(CachePolicy& policy, torch::Tensor keys) {
   nvtx3::scoped_range loop{"QRing: " + std::to_string(keys.size(0))};
-=======
-BaseCachePolicy::QueryAndReplaceImpl(CachePolicy& policy, torch::Tensor keys) {
->>>>>>> dfd49156
   auto positions = torch::empty_like(
       keys, keys.options()
                 .dtype(torch::kInt64)
