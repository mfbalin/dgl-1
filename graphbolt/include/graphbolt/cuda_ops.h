--- conflicted
+++ resolved
@@ -25,7 +25,6 @@
     torch::Tensor input, int num_bits = 0);
 
 /**
-<<<<<<< HEAD
  * @brief Select columns for a sparse matrix in a CSC format according to nodes
  * tensor.
  *
@@ -39,21 +38,10 @@
  * @return (torch::Tensor, torch::Tensor) Output indptr and indices tensors of
  * shapes (M + 1,) and ((indptr[nodes + 1] - indptr[nodes]).sum(),).
  */
-=======
- * @brief Computes the exclusive prefix sum of the given input.
- *
- * @param input The input tensor.
- *
- * @return The prefix sum result such that r[i] = \sum_{j=0}^{i-1} input[j]
- */
-torch::Tensor ExclusiveCumSum(torch::Tensor input);
-
->>>>>>> 26e740a3
 std::tuple<torch::Tensor, torch::Tensor> IndexSelectCSCImpl(
     torch::Tensor indptr, torch::Tensor indices, torch::Tensor nodes);
-
+  
 /**
-<<<<<<< HEAD
  * @brief Select columns for a sparse matrix in a CSC format according to nodes
  * tensor.
  *
@@ -67,7 +55,10 @@
  * @return (torch::Tensor, torch::Tensor) Output indptr and indices tensors of
  * shapes (M + 1,) and ((indptr[nodes + 1] - indptr[nodes]).sum(),).
  */
-=======
+std::tuple<torch::Tensor, torch::Tensor> UVAIndexSelectCSCImpl(
+    torch::Tensor indptr, torch::Tensor indices, torch::Tensor nodes);
+  
+/**
  * @brief Slices the indptr tensor with nodes and returns the indegrees of the
  * given nodes and their indptr values.
  *
@@ -82,9 +73,14 @@
 std::tuple<torch::Tensor, torch::Tensor> SliceCSCIndptr(
     torch::Tensor indptr, torch::Tensor nodes);
 
->>>>>>> 26e740a3
-std::tuple<torch::Tensor, torch::Tensor> UVAIndexSelectCSCImpl(
-    torch::Tensor indptr, torch::Tensor indices, torch::Tensor nodes);
+/**
+ * @brief Computes the exclusive prefix sum of the given input.
+ *
+ * @param input The input tensor.
+ *
+ * @return The prefix sum result such that r[i] = \sum_{j=0}^{i-1} input[j]
+ */
+torch::Tensor ExclusiveCumSum(torch::Tensor input);
 
 /**
  * @brief Select rows from input tensor according to index tensor.
