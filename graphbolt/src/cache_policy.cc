/**
 *   Copyright (c) 2023, GT-TDAlab (Muhammed Fatih Balin & Umit V. Catalyurek)
 *   All rights reserved.
 *
 *   Licensed under the Apache License, Version 2.0 (the "License");
 *   you may not use this file except in compliance with the License.
 *   You may obtain a copy of the License at
 *
 *       http://www.apache.org/licenses/LICENSE-2.0
 *
 *   Unless required by applicable law or agreed to in writing, software
 *   distributed under the License is distributed on an "AS IS" BASIS,
 *   WITHOUT WARRANTIES OR CONDITIONS OF ANY KIND, either express or implied.
 *   See the License for the specific language governing permissions and
 *   limitations under the License.
 *
 * @file cache_policy.cc
 * @brief Cache policy implementation on the CPU.
 */
#include "./cache_policy.h"

#include <nvtx3/nvtx3.hpp>

#include "./utils.h"

namespace graphbolt {
namespace storage {

template <typename CachePolicy>
std::tuple<torch::Tensor, torch::Tensor, torch::Tensor, torch::Tensor>
BaseCachePolicy::QueryImpl(CachePolicy& policy, torch::Tensor keys) {
  NVTX3_FUNC_RANGE();
  auto positions = torch::empty_like(
      keys, keys.options()
                .dtype(torch::kInt64)
                .pinned_memory(utils::is_pinned(keys)));
  auto indices = torch::empty_like(
      keys, keys.options()
                .dtype(torch::kInt64)
                .pinned_memory(utils::is_pinned(keys)));
  auto found_ptr_tensor = torch::empty_like(
      keys, keys.options()
                .dtype(torch::kInt64)
                .pinned_memory(utils::is_pinned(keys)));
  auto missing_keys = torch::empty_like(
      keys, keys.options().pinned_memory(utils::is_pinned(keys)));
  int64_t found_cnt = 0;
  int64_t missing_cnt = keys.size(0);
  AT_DISPATCH_INDEX_TYPES(
      keys.scalar_type(), "BaseCachePolicy::Query::DispatchForKeys", ([&] {
        auto keys_ptr = keys.data_ptr<index_t>();
        auto positions_ptr = positions.data_ptr<int64_t>();
        auto indices_ptr = indices.data_ptr<int64_t>();
<<<<<<< HEAD
        auto filtered_keys_ptr = filtered_keys.data_ptr<index_t>();
        std::lock_guard lock(*policy.mtx_);
        nvtx3::scoped_range loop{"QueryLocked"};
=======
        static_assert(
            sizeof(CacheKey*) == sizeof(int64_t), "You need 64 bit pointers.");
        auto found_ptr =
            reinterpret_cast<CacheKey**>(found_ptr_tensor.data_ptr<int64_t>());
        auto missing_keys_ptr = missing_keys.data_ptr<index_t>();
>>>>>>> 1202d221
        for (int64_t i = 0; i < keys.size(0); i++) {
          const auto key = keys_ptr[i];
          auto res = policy.template Read<false>(key);
          if (res.has_value()) {
            const auto [pos, cache_key_ptr] = *res;
            positions_ptr[found_cnt] = pos;
            found_ptr[found_cnt] = cache_key_ptr;
            indices_ptr[found_cnt++] = i;
          } else {
            indices_ptr[--missing_cnt] = i;
            missing_keys_ptr[missing_cnt] = key;
          }
        }
      }));
  return {
      positions.slice(0, 0, found_cnt), indices,
      missing_keys.slice(0, found_cnt),
      found_ptr_tensor.slice(0, 0, found_cnt)};
}

template <typename CachePolicy>
std::tuple<torch::Tensor, torch::Tensor> BaseCachePolicy::ReplaceImpl(
    CachePolicy& policy, torch::Tensor keys) {
  NVTX3_FUNC_RANGE();
  auto positions = torch::empty_like(
      keys, keys.options()
                .dtype(torch::kInt64)
                .pinned_memory(utils::is_pinned(keys)));
  auto pointers = torch::empty_like(
      keys, keys.options()
                .dtype(torch::kInt64)
                .pinned_memory(utils::is_pinned(keys)));
  AT_DISPATCH_INDEX_TYPES(
      keys.scalar_type(), "BaseCachePolicy::Replace", ([&] {
        auto keys_ptr = keys.data_ptr<index_t>();
        auto positions_ptr = positions.data_ptr<int64_t>();
        static_assert(
            sizeof(CacheKey*) == sizeof(int64_t), "You need 64 bit pointers.");
        auto pointers_ptr =
            reinterpret_cast<CacheKey**>(pointers.data_ptr<int64_t>());
        phmap::flat_hash_set<int64_t> position_set;
        position_set.reserve(keys.size(0));
<<<<<<< HEAD
        std::lock_guard lock(*policy.mtx_);
        nvtx3::scoped_range loop{"ReplaceLocked"};
=======
>>>>>>> 1202d221
        for (int64_t i = 0; i < keys.size(0); i++) {
          const auto key = keys_ptr[i];
          const auto res_optional = policy.template Read<true>(key);
          const auto [pos, cache_key_ptr] =
              res_optional ? *res_optional : policy.Insert(key);
          positions_ptr[i] = pos;
          pointers_ptr[i] = cache_key_ptr;
          TORCH_CHECK(
              // If there are duplicate values and the key was just inserted,
              // we do not have to check for the uniqueness of the positions.
              res_optional.has_value() || std::get<1>(position_set.insert(pos)),
              "Can't insert all, larger cache capacity is needed.");
        }
      }));
  return {positions, pointers};
}

template <bool write, typename CachePolicy>
void BaseCachePolicy::ReadingWritingCompletedImpl(
<<<<<<< HEAD
    CachePolicy& policy, torch::Tensor keys) {
  NVTX3_FUNC_RANGE();
  AT_DISPATCH_INDEX_TYPES(
      keys.scalar_type(), "BaseCachePolicy::ReadingCompleted", ([&] {
        auto keys_ptr = keys.data_ptr<index_t>();
        std::lock_guard lock(*policy.mtx_);
        nvtx3::scoped_range loop{
            "ReadingWritingLocked: " + std::to_string(write)};
        for (int64_t i = 0; i < keys.size(0); i++) {
          policy.template Unmark<write>(keys_ptr[i]);
        }
      }));
=======
    CachePolicy& policy, torch::Tensor pointers) {
  static_assert(
      sizeof(CacheKey*) == sizeof(int64_t), "You need 64 bit pointers.");
  auto pointers_ptr =
      reinterpret_cast<CacheKey**>(pointers.data_ptr<int64_t>());
  for (int64_t i = 0; i < pointers.size(0); i++) {
    policy.template Unmark<write>(pointers_ptr[i]);
  }
>>>>>>> 1202d221
}

S3FifoCachePolicy::S3FifoCachePolicy(int64_t capacity)
    : small_queue_(capacity),
      main_queue_(capacity),
      ghost_queue_(capacity - capacity / 10),
      capacity_(capacity),
      cache_usage_(0),
      small_queue_size_target_(capacity / 10) {
  TORCH_CHECK(small_queue_size_target_ > 0, "Capacity is not large enough.");
  ghost_set_.reserve(ghost_queue_.Capacity());
  key_to_cache_key_.reserve(capacity);
}

std::tuple<torch::Tensor, torch::Tensor, torch::Tensor, torch::Tensor>
S3FifoCachePolicy::Query(torch::Tensor keys) {
  return QueryImpl(*this, keys);
}

std::tuple<torch::Tensor, torch::Tensor> S3FifoCachePolicy::Replace(
    torch::Tensor keys) {
  return ReplaceImpl(*this, keys);
}

void S3FifoCachePolicy::ReadingCompleted(torch::Tensor keys) {
  ReadingWritingCompletedImpl<false>(*this, keys);
}

void S3FifoCachePolicy::WritingCompleted(torch::Tensor keys) {
  ReadingWritingCompletedImpl<true>(*this, keys);
}

SieveCachePolicy::SieveCachePolicy(int64_t capacity)
    // Ensure that queue_ is constructed first before accessing its `.end()`.
    : queue_(), hand_(queue_.end()), capacity_(capacity), cache_usage_(0) {
  TORCH_CHECK(capacity > 0, "Capacity needs to be positive.");
  key_to_cache_key_.reserve(capacity);
}

std::tuple<torch::Tensor, torch::Tensor, torch::Tensor, torch::Tensor>
SieveCachePolicy::Query(torch::Tensor keys) {
  return QueryImpl(*this, keys);
}

std::tuple<torch::Tensor, torch::Tensor> SieveCachePolicy::Replace(
    torch::Tensor keys) {
  return ReplaceImpl(*this, keys);
}

void SieveCachePolicy::ReadingCompleted(torch::Tensor keys) {
  ReadingWritingCompletedImpl<false>(*this, keys);
}

void SieveCachePolicy::WritingCompleted(torch::Tensor keys) {
  ReadingWritingCompletedImpl<true>(*this, keys);
}

LruCachePolicy::LruCachePolicy(int64_t capacity)
    : capacity_(capacity), cache_usage_(0) {
  TORCH_CHECK(capacity > 0, "Capacity needs to be positive.");
  key_to_cache_key_.reserve(capacity);
}

std::tuple<torch::Tensor, torch::Tensor, torch::Tensor, torch::Tensor>
LruCachePolicy::Query(torch::Tensor keys) {
  return QueryImpl(*this, keys);
}

std::tuple<torch::Tensor, torch::Tensor> LruCachePolicy::Replace(
    torch::Tensor keys) {
  return ReplaceImpl(*this, keys);
}

void LruCachePolicy::ReadingCompleted(torch::Tensor keys) {
  ReadingWritingCompletedImpl<false>(*this, keys);
}

void LruCachePolicy::WritingCompleted(torch::Tensor keys) {
  ReadingWritingCompletedImpl<true>(*this, keys);
}

ClockCachePolicy::ClockCachePolicy(int64_t capacity)
    : queue_(capacity), capacity_(capacity), cache_usage_(0) {
  TORCH_CHECK(capacity > 0, "Capacity needs to be positive.");
  key_to_cache_key_.reserve(capacity);
}

std::tuple<torch::Tensor, torch::Tensor, torch::Tensor, torch::Tensor>
ClockCachePolicy::Query(torch::Tensor keys) {
  return QueryImpl(*this, keys);
}

std::tuple<torch::Tensor, torch::Tensor> ClockCachePolicy::Replace(
    torch::Tensor keys) {
  return ReplaceImpl(*this, keys);
}

void ClockCachePolicy::ReadingCompleted(torch::Tensor keys) {
  ReadingWritingCompletedImpl<false>(*this, keys);
}

void ClockCachePolicy::WritingCompleted(torch::Tensor keys) {
  ReadingWritingCompletedImpl<true>(*this, keys);
}

}  // namespace storage
}  // namespace graphbolt<|MERGE_RESOLUTION|>--- conflicted
+++ resolved
@@ -51,17 +51,11 @@
         auto keys_ptr = keys.data_ptr<index_t>();
         auto positions_ptr = positions.data_ptr<int64_t>();
         auto indices_ptr = indices.data_ptr<int64_t>();
-<<<<<<< HEAD
-        auto filtered_keys_ptr = filtered_keys.data_ptr<index_t>();
-        std::lock_guard lock(*policy.mtx_);
-        nvtx3::scoped_range loop{"QueryLocked"};
-=======
         static_assert(
             sizeof(CacheKey*) == sizeof(int64_t), "You need 64 bit pointers.");
         auto found_ptr =
             reinterpret_cast<CacheKey**>(found_ptr_tensor.data_ptr<int64_t>());
         auto missing_keys_ptr = missing_keys.data_ptr<index_t>();
->>>>>>> 1202d221
         for (int64_t i = 0; i < keys.size(0); i++) {
           const auto key = keys_ptr[i];
           auto res = policy.template Read<false>(key);
@@ -104,11 +98,6 @@
             reinterpret_cast<CacheKey**>(pointers.data_ptr<int64_t>());
         phmap::flat_hash_set<int64_t> position_set;
         position_set.reserve(keys.size(0));
-<<<<<<< HEAD
-        std::lock_guard lock(*policy.mtx_);
-        nvtx3::scoped_range loop{"ReplaceLocked"};
-=======
->>>>>>> 1202d221
         for (int64_t i = 0; i < keys.size(0); i++) {
           const auto key = keys_ptr[i];
           const auto res_optional = policy.template Read<true>(key);
@@ -128,21 +117,8 @@
 
 template <bool write, typename CachePolicy>
 void BaseCachePolicy::ReadingWritingCompletedImpl(
-<<<<<<< HEAD
-    CachePolicy& policy, torch::Tensor keys) {
+    CachePolicy& policy, torch::Tensor pointers) {
   NVTX3_FUNC_RANGE();
-  AT_DISPATCH_INDEX_TYPES(
-      keys.scalar_type(), "BaseCachePolicy::ReadingCompleted", ([&] {
-        auto keys_ptr = keys.data_ptr<index_t>();
-        std::lock_guard lock(*policy.mtx_);
-        nvtx3::scoped_range loop{
-            "ReadingWritingLocked: " + std::to_string(write)};
-        for (int64_t i = 0; i < keys.size(0); i++) {
-          policy.template Unmark<write>(keys_ptr[i]);
-        }
-      }));
-=======
-    CachePolicy& policy, torch::Tensor pointers) {
   static_assert(
       sizeof(CacheKey*) == sizeof(int64_t), "You need 64 bit pointers.");
   auto pointers_ptr =
@@ -150,7 +126,6 @@
   for (int64_t i = 0; i < pointers.size(0); i++) {
     policy.template Unmark<write>(pointers_ptr[i]);
   }
->>>>>>> 1202d221
 }
 
 S3FifoCachePolicy::S3FifoCachePolicy(int64_t capacity)
