--- conflicted
+++ resolved
@@ -161,11 +161,7 @@
         overlap_fetch=args.overlap_feature_fetch,
     )
     # Copy the data to the specified device.
-<<<<<<< HEAD
-    if args.feature_device == "cpu" and need_copy:
-=======
     if need_copy:
->>>>>>> 49783133
         datapipe = datapipe.copy_to(device=device)
         need_copy = False
     # Create and return a DataLoader to handle data loading.
