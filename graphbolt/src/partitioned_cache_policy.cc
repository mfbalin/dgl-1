--- conflicted
+++ resolved
@@ -248,12 +248,8 @@
 std::tuple<
     torch::Tensor, torch::Tensor, torch::Tensor, torch::Tensor, torch::Tensor,
     torch::Tensor>
-<<<<<<< HEAD
-PartitionedCachePolicy::QueryAndThenReplace(torch::Tensor keys) {
+PartitionedCachePolicy::QueryAndReplace(torch::Tensor keys) {
   NVTX3_FUNC_RANGE();
-=======
-PartitionedCachePolicy::QueryAndReplace(torch::Tensor keys) {
->>>>>>> dfd49156
   if (policies_.size() == 1) {
     std::lock_guard lock(mtx_);
     auto [positions, output_indices, pointers, missing_keys] =
@@ -291,12 +287,8 @@
       const auto tid = begin;
       begin = offsets_ptr[tid];
       end = offsets_ptr[tid + 1];
-<<<<<<< HEAD
       nvtx3::scoped_range loop{"QR on: " + std::to_string(tid)};
-      results[tid] = policies_.at(tid)->QueryAndThenReplace(
-=======
       results[tid] = policies_.at(tid)->QueryAndReplace(
->>>>>>> dfd49156
           permuted_keys.slice(0, begin, end));
       const auto missing_cnt = std::get<3>(results[tid]).size(0);
       result_offsets[tid] = end - begin - missing_cnt;
